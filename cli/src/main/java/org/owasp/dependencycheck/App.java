/*
 * This file is part of dependency-check-cli.
 *
 * Licensed under the Apache License, Version 2.0 (the "License");
 * you may not use this file except in compliance with the License.
 * You may obtain a copy of the License at
 *
 *     http://www.apache.org/licenses/LICENSE-2.0
 *
 * Unless required by applicable law or agreed to in writing, software
 * distributed under the License is distributed on an "AS IS" BASIS,
 * WITHOUT WARRANTIES OR CONDITIONS OF ANY KIND, either express or implied.
 * See the License for the specific language governing permissions and
 * limitations under the License.
 *
 * Copyright (c) 2012 Jeremy Long. All Rights Reserved.
 */
package org.owasp.dependencycheck;

import java.io.File;
import java.io.FileNotFoundException;
import java.io.IOException;
import java.util.ArrayList;
import java.util.List;
import java.util.Optional;
import java.util.Set;

import org.apache.commons.cli.ParseException;
import org.apache.tools.ant.DirectoryScanner;
import org.owasp.dependencycheck.data.nvdcve.DatabaseException;
import org.owasp.dependencycheck.dependency.Dependency;
import org.owasp.dependencycheck.dependency.Vulnerability;
import org.apache.tools.ant.types.LogLevel;
import org.owasp.dependencycheck.data.update.exception.UpdateException;
import org.owasp.dependencycheck.exception.ExceptionCollection;
import org.owasp.dependencycheck.exception.ReportException;
import org.owasp.dependencycheck.utils.CveUrlParser;
import org.owasp.dependencycheck.utils.InvalidSettingException;
import org.owasp.dependencycheck.utils.Settings;
import org.slf4j.Logger;
import org.slf4j.LoggerFactory;

import ch.qos.logback.core.FileAppender;
import ch.qos.logback.classic.encoder.PatternLayoutEncoder;
import ch.qos.logback.classic.filter.ThresholdFilter;
import ch.qos.logback.classic.spi.ILoggingEvent;
import ch.qos.logback.classic.Level;
import ch.qos.logback.classic.LoggerContext;
import java.util.TreeSet;
import org.owasp.dependencycheck.utils.SeverityUtil;

/**
 * The command line interface for the DependencyCheck application.
 *
 * @author Jeremy Long
 */
@SuppressWarnings("squid:S106")
public class App {

    /**
     * The logger.
     */
    private static final Logger LOGGER = LoggerFactory.getLogger(App.class);
    /**
     * Properties file error message.
     */
    private static final String ERROR_LOADING_PROPERTIES_FILE = "Error loading properties file";
    /**
     * System specific new line character.
     */
    private static final String NEW_LINE = System.getProperty("line.separator", "\n");
    /**
     * The configured settings.
     */
    private final Settings settings;

    /**
     * The main method for the application.
     *
     * @param args the command line arguments
     */
    @SuppressWarnings("squid:S4823")
    public static void main(String[] args) {
        final int exitCode;
        final App app = new App();
        exitCode = app.run(args);
        LOGGER.debug("Exit code: {}", exitCode);
        System.exit(exitCode);
    }

    /**
     * Builds the App object.
     */
    public App() {
        settings = new Settings();
    }

    /**
     * Builds the App object; this method is used for testing.
     *
     * @param settings the configured settings
     */
    protected App(Settings settings) {
        this.settings = settings;
    }

    /**
     * Main CLI entry-point into the application.
     *
     * @param args the command line arguments
     * @return the exit code to return
     */
    public int run(String[] args) {
        int exitCode = 0;
        final CliParser cli = new CliParser(settings);

        try {
            cli.parse(args);
        } catch (FileNotFoundException ex) {
            System.err.println(ex.getMessage());
            cli.printHelp();
            return 1;
        } catch (ParseException ex) {
            System.err.println(ex.getMessage());
            cli.printHelp();
            return 2;
        }
        final String verboseLog = cli.getStringArgument(CliParser.ARGUMENT.VERBOSE_LOG);
        if (verboseLog != null) {
            prepareLogger(verboseLog);
        }

        if (cli.isPurge()) {
            final String connStr = cli.getStringArgument(CliParser.ARGUMENT.CONNECTION_STRING);
            if (connStr != null) {
                LOGGER.error("Unable to purge the database when using a non-default connection string");
                exitCode = 3;
            } else {
                try {
                    populateSettings(cli);
                } catch (InvalidSettingException ex) {
                    LOGGER.error(ex.getMessage());
                    LOGGER.debug(ERROR_LOADING_PROPERTIES_FILE, ex);
                    exitCode = 4;
                    return exitCode;
                }
                try (Engine engine = new Engine(Engine.Mode.EVIDENCE_PROCESSING, settings)) {
                    if (!engine.purge()) {
                        exitCode = 7;
                        return exitCode;
                    }
                } finally {
                    settings.cleanup();
                }
            }
        } else if (cli.isGetVersion()) {
            cli.printVersionInfo();
        } else if (cli.isUpdateOnly()) {
            try {
                populateSettings(cli);
                settings.setBoolean(Settings.KEYS.AUTO_UPDATE, true);
            } catch (InvalidSettingException ex) {
                LOGGER.error(ex.getMessage());
                LOGGER.debug(ERROR_LOADING_PROPERTIES_FILE, ex);
                exitCode = 4;
                return exitCode;
            }
            try {
                runUpdateOnly();
            } catch (UpdateException ex) {
                LOGGER.error(ex.getMessage(), ex);
                exitCode = 8;
            } catch (DatabaseException ex) {
                LOGGER.error(ex.getMessage(), ex);
                exitCode = 9;
            } finally {
                settings.cleanup();
            }
        } else if (cli.isRunScan()) {
            try {
                populateSettings(cli);
            } catch (InvalidSettingException ex) {
                LOGGER.error(ex.getMessage(), ex);
                LOGGER.debug(ERROR_LOADING_PROPERTIES_FILE, ex);
                exitCode = 4;
                return exitCode;
            }
            try {
                final String[] scanFiles = cli.getScanFiles();
                if (scanFiles != null) {
                    exitCode = runScan(cli.getReportDirectory(), cli.getReportFormat(), cli.getProjectName(), scanFiles,
                            cli.getExcludeList(), cli.getSymLinkDepth(), cli.getFailOnCVSS());
                } else {
                    LOGGER.error("No scan files configured");
                }
            } catch (DatabaseException ex) {
                LOGGER.error(ex.getMessage());
                LOGGER.debug("database exception", ex);
                exitCode = 11;
            } catch (ReportException ex) {
                LOGGER.error(ex.getMessage());
                LOGGER.debug("report exception", ex);
                exitCode = 12;
            } catch (ExceptionCollection ex) {
                if (ex.isFatal()) {
                    exitCode = 13;
                    LOGGER.error("One or more fatal errors occurred");
                } else {
                    exitCode = 14;
                }
                for (Throwable e : ex.getExceptions()) {
                    if (e.getMessage() != null) {
                        LOGGER.error(e.getMessage());
                        LOGGER.debug("unexpected error", e);
                    }
                }
            } finally {
                settings.cleanup();
            }
        } else {
            cli.printHelp();
        }
        return exitCode;
    }

    /**
     * Scans the specified directories and writes the dependency reports to the
     * reportDirectory.
     *
     * @param reportDirectory the path to the directory where the reports will
     * be written
     * @param outputFormats String[] of output formats of the report
     * @param applicationName the application name for the report
     * @param files the files/directories to scan
     * @param excludes the patterns for files/directories to exclude
     * @param symLinkDepth the depth that symbolic links will be followed
     * @param cvssFailScore the score to fail on if a vulnerability is found
     * @return the exit code if there was an error
     * @throws ReportException thrown when the report cannot be generated
     * @throws DatabaseException thrown when there is an error connecting to the
     * database
     * @throws ExceptionCollection thrown when an exception occurs during
     * analysis; there may be multiple exceptions contained within the
     * collection.
     */
    private int runScan(String reportDirectory, String[] outputFormats, String applicationName, String[] files,
            String[] excludes, int symLinkDepth, float cvssFailScore) throws DatabaseException,
            ExceptionCollection, ReportException {
        Engine engine = null;
        try {
            final List<String> antStylePaths = getPaths(files);
            final Set<File> paths = scanAntStylePaths(antStylePaths, symLinkDepth, excludes);

            engine = new Engine(settings);
            engine.scan(paths);

            ExceptionCollection exCol = null;
            try {
                engine.analyzeDependencies();
            } catch (ExceptionCollection ex) {
                if (ex.isFatal()) {
                    throw ex;
                }
                exCol = ex;
            }

            try {
                for (String outputFormat : outputFormats) {
                    engine.writeReports(applicationName, new File(reportDirectory), outputFormat, exCol);
                }
            } catch (ReportException ex) {
                if (exCol != null) {
                    exCol.addException(ex);
                    throw exCol;
                } else {
                    throw ex;
                }
            }
            if (exCol != null && !exCol.getExceptions().isEmpty()) {
                throw exCol;
            }
            return determineReturnCode(engine, cvssFailScore);
        } finally {
            if (engine != null) {
                engine.close();
            }
        }
    }

    /**
     * Determines the return code based on if one of the dependencies scanned
     * has a vulnerability with a CVSS score above the cvssFailScore.
     *
     * @param engine the engine used during analysis
     * @param cvssFailScore the max allowed CVSS score
     * @return returns <code>1</code> if a severe enough vulnerability is
     * identified; otherwise <code>0</code>
     */
    private int determineReturnCode(Engine engine, float cvssFailScore) {
        int retCode = 0;
        //Set the exit code based on whether we found a high enough vulnerability
        final StringBuilder ids = new StringBuilder();
        for (Dependency d : engine.getDependencies()) {
            boolean addName = true;
            for (Vulnerability v : d.getVulnerabilities()) {
<<<<<<< HEAD
                if ((v.getCvssV2() != null && v.getCvssV2().getScore() >= cvssFailScore)
                        || (v.getCvssV3() != null && v.getCvssV3().getBaseScore() >= cvssFailScore)
                        || (v.getUnscoredSeverity() != null && SeverityUtil.estimateCvssV2(v.getUnscoredSeverity()) >= cvssFailScore)
                        || (cvssFailScore <= 0.0f)) { //safety net to fail on any if for some reason the above misses on 0
                    retCode = 15;
                    break;
=======
                final float cvssV2 = v.getCvssV2() != null ? v.getCvssV2().getScore() : -1;
                final float cvssV3 = v.getCvssV3() != null ? v.getCvssV3().getBaseScore() : -1;
                final float unscoredCvss = v.getUnscoredSeverity() != null ? SeverityUtil.estimateCvssV2(v.getUnscoredSeverity()) : -1;

                if (cvssV2 >= cvssFailScore
                        || cvssV3 >= cvssFailScore
                        || unscoredCvss >= cvssFailScore
                        //safety net to fail on any if for some reason the above misses on 0
                        || (cvssFailScore <= 0.0f)) {
                    float score = 0.0f;
                    if (cvssV3 >= 0.0f) {
                        score = cvssV3;
                    } else if (cvssV2 >= 0.0f) {
                        score = cvssV2;
                    } else if (unscoredCvss >= 0.0f) {
                        score = unscoredCvss;
                    }
                    if (addName) {
                        addName = false;
                        ids.append(NEW_LINE).append(d.getFileName()).append(": ");
                        ids.append(v.getName()).append('(').append(score).append(')');
                    } else {
                        ids.append(", ").append(v.getName()).append('(').append(score).append(')');
                    }
>>>>>>> 03257b2e
                }
            }
        }
        if (ids.length() > 0) {
            LOGGER.error(
                    String.format("%n%nOne or more dependencies were identified with vulnerabilities that have a CVSS score greater than or "
                            + "equal to '%.1f': %n%s%n%nSee the dependency-check report for more details.%n%n", cvssFailScore, ids)
            );

            retCode = 1;
        }

        return retCode;
    }

    /**
     * Scans the give Ant Style paths and collects the actual files.
     *
     * @param antStylePaths a list of ant style paths to scan for actual files
     * @param symLinkDepth the depth to traverse symbolic links
     * @param excludes an array of ant style excludes
     * @return returns the set of identified files
     */
    private Set<File> scanAntStylePaths(List<String> antStylePaths, int symLinkDepth, String[] excludes) {
        final Set<File> paths = new TreeSet<>();
        for (String file : antStylePaths) {
            LOGGER.debug("Scanning {}", file);
            final DirectoryScanner scanner = new DirectoryScanner();
            String include = file.replace('\\', '/');
            final File baseDir;
            final int pos = getLastFileSeparator(include);
            final String tmpBase = include.substring(0, pos);
            final String tmpInclude = include.substring(pos + 1);
            if (tmpInclude.indexOf('*') >= 0 || tmpInclude.indexOf('?') >= 0
                    || new File(include).isFile()) {
                baseDir = new File(tmpBase);
                include = tmpInclude;
            } else {
                baseDir = new File(tmpBase, tmpInclude);
                include = "**/*";
            }
            LOGGER.debug("BaseDir: " + baseDir);
            LOGGER.debug("Include: " + include);
            scanner.setBasedir(baseDir);
            final String[] includes = {include};
            scanner.setIncludes(includes);
            scanner.setMaxLevelsOfSymlinks(symLinkDepth);
            if (symLinkDepth <= 0) {
                scanner.setFollowSymlinks(false);
            }
            if (excludes != null && excludes.length > 0) {
                for (String e : excludes) {
                    LOGGER.debug("Exclude: " + e);
                }
                scanner.addExcludes(excludes);
            }
            scanner.scan();
            if (scanner.getIncludedFilesCount() > 0) {
                for (String s : scanner.getIncludedFiles()) {
                    final File f = new File(baseDir, s);
                    LOGGER.debug("Found file {}", f);
                    paths.add(f);
                }
            }
        }
        return paths;
    }

    /**
     * Determines the ant style paths from the given array of files.
     *
     * @param files an array of file paths
     * @return a list containing ant style paths
     */
    private List<String> getPaths(String[] files) {
        final List<String> antStylePaths = new ArrayList<>();
        for (String file : files) {
            final String antPath = ensureCanonicalPath(file);
            antStylePaths.add(antPath);
        }
        return antStylePaths;
    }

    /**
     * Only executes the update phase of dependency-check.
     *
     * @throws UpdateException thrown if there is an error updating
     * @throws DatabaseException thrown if a fatal error occurred and a
     * connection to the database could not be established
     */
    private void runUpdateOnly() throws UpdateException, DatabaseException {
        try (Engine engine = new Engine(settings)) {
            engine.doUpdates();
        }
    }

    //CSOFF: MethodLength
    /**
     * Updates the global Settings.
     *
     * @param cli a reference to the CLI Parser that contains the command line
     * arguments used to set the corresponding settings in the core engine.
     * @throws InvalidSettingException thrown when a user defined properties
     * file is unable to be loaded.
     */
    protected void populateSettings(CliParser cli) throws InvalidSettingException {
        final File propertiesFile = cli.getFileArgument(CliParser.ARGUMENT.PROP);
        if (propertiesFile != null) {
            try {
                settings.mergeProperties(propertiesFile);
            } catch (FileNotFoundException ex) {
                throw new InvalidSettingException("Unable to find properties file '" + propertiesFile.getPath() + "'", ex);
            } catch (IOException ex) {
                throw new InvalidSettingException("Error reading properties file '" + propertiesFile.getPath() + "'", ex);
            }
        }
        final String dataDirectory = cli.getStringArgument(CliParser.ARGUMENT.DATA_DIRECTORY);
        if (dataDirectory != null) {
            settings.setString(Settings.KEYS.DATA_DIRECTORY, dataDirectory);
        } else if (System.getProperty("basedir") != null) {
            final File dataDir = new File(System.getProperty("basedir"), "data");
            settings.setString(Settings.KEYS.DATA_DIRECTORY, dataDir.getAbsolutePath());
        } else {
            final File jarPath = new File(App.class
                    .getProtectionDomain().getCodeSource().getLocation().getPath());
            final File base = jarPath.getParentFile();
            final String sub = settings.getString(Settings.KEYS.DATA_DIRECTORY);
            final File dataDir = new File(base, sub);
            settings.setString(Settings.KEYS.DATA_DIRECTORY, dataDir.getAbsolutePath());
        }
        final Boolean autoUpdate = cli.hasOption(CliParser.ARGUMENT.DISABLE_AUTO_UPDATE) != null ? false : null;
        settings.setBooleanIfNotNull(Settings.KEYS.AUTO_UPDATE, autoUpdate);
        settings.setStringIfNotEmpty(Settings.KEYS.PROXY_SERVER,
                cli.getStringArgument(CliParser.ARGUMENT.PROXY_SERVER));
        settings.setStringIfNotEmpty(Settings.KEYS.PROXY_PORT,
                cli.getStringArgument(CliParser.ARGUMENT.PROXY_PORT));
        settings.setStringIfNotEmpty(Settings.KEYS.PROXY_USERNAME,
                cli.getStringArgument(CliParser.ARGUMENT.PROXY_USERNAME));
        settings.setStringIfNotEmpty(Settings.KEYS.PROXY_PASSWORD,
                cli.getStringArgument(CliParser.ARGUMENT.PROXY_PASSWORD, Settings.KEYS.PROXY_PASSWORD));
        settings.setStringIfNotEmpty(Settings.KEYS.PROXY_NON_PROXY_HOSTS,
                cli.getStringArgument(CliParser.ARGUMENT.NON_PROXY_HOSTS));
        settings.setStringIfNotEmpty(Settings.KEYS.CONNECTION_TIMEOUT,
                cli.getStringArgument(CliParser.ARGUMENT.CONNECTION_TIMEOUT));
        settings.setStringIfNotEmpty(Settings.KEYS.CONNECTION_READ_TIMEOUT,
                cli.getStringArgument(CliParser.ARGUMENT.CONNECTION_READ_TIMEOUT));
        settings.setStringIfNotEmpty(Settings.KEYS.HINTS_FILE,
                cli.getStringArgument(CliParser.ARGUMENT.HINTS_FILE));
        settings.setIntIfNotNull(Settings.KEYS.CVE_CHECK_VALID_FOR_HOURS,
                cli.getIntegerValue(CliParser.ARGUMENT.CVE_VALID_FOR_HOURS));
        settings.setIntIfNotNull(Settings.KEYS.CVE_START_YEAR,
                cli.getIntegerValue(CliParser.ARGUMENT.CVE_START_YEAR));
        settings.setArrayIfNotEmpty(Settings.KEYS.SUPPRESSION_FILE,
                cli.getStringArguments(CliParser.ARGUMENT.SUPPRESSION_FILES));
        //File Type Analyzer Settings
        settings.setBooleanIfNotNull(Settings.KEYS.ANALYZER_EXPERIMENTAL_ENABLED,
                cli.hasOption(CliParser.ARGUMENT.EXPERIMENTAL));
        settings.setBooleanIfNotNull(Settings.KEYS.ANALYZER_RETIRED_ENABLED,
                cli.hasOption(CliParser.ARGUMENT.RETIRED));
        settings.setStringIfNotNull(Settings.KEYS.ANALYZER_GOLANG_PATH,
                cli.getStringArgument(CliParser.ARGUMENT.PATH_TO_GO));
        settings.setStringIfNotNull(Settings.KEYS.ANALYZER_YARN_PATH,
                cli.getStringArgument(CliParser.ARGUMENT.PATH_TO_YARN));
        settings.setStringIfNotNull(Settings.KEYS.ANALYZER_PNPM_PATH,
                cli.getStringArgument(CliParser.ARGUMENT.PATH_TO_PNPM));
        settings.setBooleanIfNotNull(Settings.KEYS.PRETTY_PRINT,
                cli.hasOption(CliParser.ARGUMENT.PRETTY_PRINT));
        settings.setStringIfNotNull(Settings.KEYS.ANALYZER_RETIREJS_REPO_JS_URL,
                cli.getStringArgument(CliParser.ARGUMENT.RETIREJS_URL));
        settings.setStringIfNotNull(Settings.KEYS.ANALYZER_RETIREJS_REPO_JS_USER,
                cli.getStringArgument(CliParser.ARGUMENT.RETIREJS_URL_USER));
        settings.setStringIfNotNull(Settings.KEYS.ANALYZER_RETIREJS_REPO_JS_PASSWORD,
                cli.getStringArgument(CliParser.ARGUMENT.RETIREJS_URL_PASSWORD));                
        settings.setBooleanIfNotNull(Settings.KEYS.ANALYZER_RETIREJS_FORCEUPDATE,
                cli.hasOption(CliParser.ARGUMENT.RETIRE_JS_FORCEUPDATE));
        settings.setBoolean(Settings.KEYS.ANALYZER_JAR_ENABLED,
                !cli.hasDisableOption(CliParser.ARGUMENT.DISABLE_JAR, Settings.KEYS.ANALYZER_JAR_ENABLED));
        settings.setBoolean(Settings.KEYS.ANALYZER_MSBUILD_PROJECT_ENABLED,
                !cli.hasDisableOption(CliParser.ARGUMENT.DISABLE_MSBUILD, Settings.KEYS.ANALYZER_MSBUILD_PROJECT_ENABLED));
        settings.setBoolean(Settings.KEYS.ANALYZER_ARCHIVE_ENABLED,
                !cli.hasDisableOption(CliParser.ARGUMENT.DISABLE_ARCHIVE, Settings.KEYS.ANALYZER_ARCHIVE_ENABLED));
        settings.setBoolean(Settings.KEYS.ANALYZER_PYTHON_DISTRIBUTION_ENABLED,
                !cli.hasDisableOption(CliParser.ARGUMENT.DISABLE_PY_DIST, Settings.KEYS.ANALYZER_PYTHON_DISTRIBUTION_ENABLED));
        settings.setBoolean(Settings.KEYS.ANALYZER_PYTHON_PACKAGE_ENABLED,
                !cli.hasDisableOption(CliParser.ARGUMENT.DISABLE_PY_PKG, Settings.KEYS.ANALYZER_PYTHON_PACKAGE_ENABLED));
        settings.setBoolean(Settings.KEYS.ANALYZER_AUTOCONF_ENABLED,
                !cli.hasDisableOption(CliParser.ARGUMENT.DISABLE_AUTOCONF, Settings.KEYS.ANALYZER_AUTOCONF_ENABLED));
        settings.setBoolean(Settings.KEYS.ANALYZER_MAVEN_INSTALL_ENABLED,
                !cli.hasDisableOption(CliParser.ARGUMENT.DISABLE_MAVEN_INSTALL, Settings.KEYS.ANALYZER_MAVEN_INSTALL_ENABLED));
        settings.setBoolean(Settings.KEYS.ANALYZER_PIP_ENABLED,
                !cli.hasDisableOption(CliParser.ARGUMENT.DISABLE_PIP, Settings.KEYS.ANALYZER_PIP_ENABLED));
        settings.setBoolean(Settings.KEYS.ANALYZER_PIPFILE_ENABLED,
                !cli.hasDisableOption(CliParser.ARGUMENT.DISABLE_PIPFILE, Settings.KEYS.ANALYZER_PIPFILE_ENABLED));
        settings.setBoolean(Settings.KEYS.ANALYZER_POETRY_ENABLED,
                !cli.hasDisableOption(CliParser.ARGUMENT.DISABLE_POETRY, Settings.KEYS.ANALYZER_POETRY_ENABLED));
        settings.setBoolean(Settings.KEYS.ANALYZER_CMAKE_ENABLED,
                !cli.hasDisableOption(CliParser.ARGUMENT.DISABLE_CMAKE, Settings.KEYS.ANALYZER_CMAKE_ENABLED));
        settings.setBoolean(Settings.KEYS.ANALYZER_NUSPEC_ENABLED,
                !cli.hasDisableOption(CliParser.ARGUMENT.DISABLE_NUSPEC, Settings.KEYS.ANALYZER_NUSPEC_ENABLED));
        settings.setBoolean(Settings.KEYS.ANALYZER_NUGETCONF_ENABLED,
                !cli.hasDisableOption(CliParser.ARGUMENT.DISABLE_NUGETCONF, Settings.KEYS.ANALYZER_NUGETCONF_ENABLED));
        settings.setBoolean(Settings.KEYS.ANALYZER_ASSEMBLY_ENABLED,
                !cli.hasDisableOption(CliParser.ARGUMENT.DISABLE_ASSEMBLY, Settings.KEYS.ANALYZER_ASSEMBLY_ENABLED));
        settings.setBoolean(Settings.KEYS.ANALYZER_BUNDLE_AUDIT_ENABLED,
                !cli.hasDisableOption(CliParser.ARGUMENT.DISABLE_BUNDLE_AUDIT, Settings.KEYS.ANALYZER_BUNDLE_AUDIT_ENABLED));
        settings.setBoolean(Settings.KEYS.ANALYZER_FILE_NAME_ENABLED,
                !cli.hasDisableOption(CliParser.ARGUMENT.DISABLE_FILENAME, Settings.KEYS.ANALYZER_FILE_NAME_ENABLED));
        settings.setBoolean(Settings.KEYS.ANALYZER_MIX_AUDIT_ENABLED,
                !cli.hasDisableOption(CliParser.ARGUMENT.DISABLE_MIX_AUDIT, Settings.KEYS.ANALYZER_MIX_AUDIT_ENABLED));
        settings.setBoolean(Settings.KEYS.ANALYZER_OPENSSL_ENABLED,
                !cli.hasDisableOption(CliParser.ARGUMENT.DISABLE_OPENSSL, Settings.KEYS.ANALYZER_OPENSSL_ENABLED));
        settings.setBoolean(Settings.KEYS.ANALYZER_COMPOSER_LOCK_ENABLED,
                !cli.hasDisableOption(CliParser.ARGUMENT.DISABLE_COMPOSER, Settings.KEYS.ANALYZER_COMPOSER_LOCK_ENABLED));
        settings.setBoolean(Settings.KEYS.ANALYZER_CPANFILE_ENABLED,
                !cli.hasDisableOption(CliParser.ARGUMENT.DISABLE_CPAN, Settings.KEYS.ANALYZER_CPANFILE_ENABLED));
        settings.setBoolean(Settings.KEYS.ANALYZER_GOLANG_DEP_ENABLED,
                !cli.hasDisableOption(CliParser.ARGUMENT.DISABLE_GO_DEP, Settings.KEYS.ANALYZER_GOLANG_DEP_ENABLED));
        settings.setBoolean(Settings.KEYS.ANALYZER_GOLANG_MOD_ENABLED,
                !cli.hasDisableOption(CliParser.ARGUMENT.DISABLE_GOLANG_MOD, Settings.KEYS.ANALYZER_GOLANG_MOD_ENABLED));
        settings.setBoolean(Settings.KEYS.ANALYZER_DART_ENABLED,
                !cli.hasDisableOption(CliParser.ARGUMENT.DISABLE_DART, Settings.KEYS.ANALYZER_DART_ENABLED));
        settings.setBoolean(Settings.KEYS.ANALYZER_NODE_PACKAGE_ENABLED,
                !cli.hasDisableOption(CliParser.ARGUMENT.DISABLE_NODE_JS, Settings.KEYS.ANALYZER_NODE_PACKAGE_ENABLED));
        //TODO next major - remove the deprecated check in isNodeAuditDisabled
        settings.setBoolean(Settings.KEYS.ANALYZER_NODE_AUDIT_ENABLED,
                !cli.isNodeAuditDisabled());
        settings.setBoolean(Settings.KEYS.ANALYZER_YARN_AUDIT_ENABLED,
                !cli.isYarnAuditDisabled());
        settings.setBoolean(Settings.KEYS.ANALYZER_PNPM_AUDIT_ENABLED,
                !cli.isPnpmAuditDisabled());
        settings.setBoolean(Settings.KEYS.ANALYZER_NODE_AUDIT_USE_CACHE,
                !cli.hasDisableOption(CliParser.ARGUMENT.DISABLE_NODE_AUDIT_CACHE, Settings.KEYS.ANALYZER_NODE_AUDIT_USE_CACHE));
        settings.setBoolean(Settings.KEYS.ANALYZER_RETIREJS_ENABLED,
                !cli.hasDisableOption(CliParser.ARGUMENT.DISABLE_RETIRE_JS, Settings.KEYS.ANALYZER_RETIREJS_ENABLED));
        settings.setBoolean(Settings.KEYS.ANALYZER_SWIFT_PACKAGE_MANAGER_ENABLED,
                !cli.hasDisableOption(CliParser.ARGUMENT.DISABLE_SWIFT, Settings.KEYS.ANALYZER_SWIFT_PACKAGE_MANAGER_ENABLED));
        settings.setBoolean(Settings.KEYS.ANALYZER_SWIFT_PACKAGE_RESOLVED_ENABLED,
                !cli.hasDisableOption(CliParser.ARGUMENT.DISABLE_SWIFT_RESOLVED, Settings.KEYS.ANALYZER_SWIFT_PACKAGE_RESOLVED_ENABLED));
        settings.setBoolean(Settings.KEYS.ANALYZER_COCOAPODS_ENABLED,
                !cli.hasDisableOption(CliParser.ARGUMENT.DISABLE_COCOAPODS, Settings.KEYS.ANALYZER_COCOAPODS_ENABLED));
        settings.setBoolean(Settings.KEYS.ANALYZER_RUBY_GEMSPEC_ENABLED,
                !cli.hasDisableOption(CliParser.ARGUMENT.DISABLE_RUBYGEMS, Settings.KEYS.ANALYZER_RUBY_GEMSPEC_ENABLED));
        settings.setBoolean(Settings.KEYS.ANALYZER_CENTRAL_ENABLED,
                !cli.hasDisableOption(CliParser.ARGUMENT.DISABLE_CENTRAL, Settings.KEYS.ANALYZER_CENTRAL_ENABLED));
        settings.setBoolean(Settings.KEYS.ANALYZER_CENTRAL_USE_CACHE,
                !cli.hasDisableOption(CliParser.ARGUMENT.DISABLE_CENTRAL_CACHE, Settings.KEYS.ANALYZER_CENTRAL_USE_CACHE));
        settings.setBoolean(Settings.KEYS.ANALYZER_OSSINDEX_ENABLED,
                !cli.hasDisableOption(CliParser.ARGUMENT.DISABLE_OSSINDEX, Settings.KEYS.ANALYZER_OSSINDEX_ENABLED));
        settings.setBoolean(Settings.KEYS.ANALYZER_OSSINDEX_USE_CACHE,
                !cli.hasDisableOption(CliParser.ARGUMENT.DISABLE_OSSINDEX_CACHE, Settings.KEYS.ANALYZER_OSSINDEX_USE_CACHE));

        settings.setBooleanIfNotNull(Settings.KEYS.ANALYZER_NODE_PACKAGE_SKIPDEV,
                cli.hasOption(CliParser.ARGUMENT.NODE_PACKAGE_SKIP_DEV_DEPENDENCIES));
        settings.setBooleanIfNotNull(Settings.KEYS.ANALYZER_NODE_AUDIT_SKIPDEV,
                cli.hasOption(CliParser.ARGUMENT.DISABLE_NODE_AUDIT_SKIPDEV));
        settings.setBooleanIfNotNull(Settings.KEYS.ANALYZER_NEXUS_ENABLED,
                cli.hasOption(CliParser.ARGUMENT.ENABLE_NEXUS));
        settings.setStringIfNotEmpty(Settings.KEYS.ANALYZER_OSSINDEX_URL,
                cli.getStringArgument(CliParser.ARGUMENT.OSSINDEX_URL));
        settings.setStringIfNotEmpty(Settings.KEYS.ANALYZER_OSSINDEX_USER,
                cli.getStringArgument(CliParser.ARGUMENT.OSSINDEX_USERNAME));
        settings.setStringIfNotEmpty(Settings.KEYS.ANALYZER_OSSINDEX_PASSWORD,
                cli.getStringArgument(CliParser.ARGUMENT.OSSINDEX_PASSWORD, Settings.KEYS.ANALYZER_OSSINDEX_PASSWORD));
        settings.setStringIfNotEmpty(Settings.KEYS.ANALYZER_OSSINDEX_WARN_ONLY_ON_REMOTE_ERRORS,
                cli.getStringArgument(CliParser.ARGUMENT.OSSINDEX_WARN_ONLY_ON_REMOTE_ERRORS,
                    Settings.KEYS.ANALYZER_OSSINDEX_WARN_ONLY_ON_REMOTE_ERRORS));
        settings.setFloat(Settings.KEYS.JUNIT_FAIL_ON_CVSS,
                cli.getFloatArgument(CliParser.ARGUMENT.FAIL_JUNIT_ON_CVSS, 0));
        settings.setBooleanIfNotNull(Settings.KEYS.ANALYZER_ARTIFACTORY_ENABLED,
                cli.hasOption(CliParser.ARGUMENT.ARTIFACTORY_ENABLED));
        settings.setBooleanIfNotNull(Settings.KEYS.ANALYZER_ARTIFACTORY_PARALLEL_ANALYSIS,
                cli.getBooleanArgument(CliParser.ARGUMENT.ARTIFACTORY_PARALLEL_ANALYSIS));
        settings.setBooleanIfNotNull(Settings.KEYS.ANALYZER_ARTIFACTORY_USES_PROXY,
                cli.getBooleanArgument(CliParser.ARGUMENT.ARTIFACTORY_USES_PROXY));
        settings.setStringIfNotEmpty(Settings.KEYS.ANALYZER_ARTIFACTORY_URL,
                cli.getStringArgument(CliParser.ARGUMENT.ARTIFACTORY_URL));
        settings.setStringIfNotEmpty(Settings.KEYS.ANALYZER_ARTIFACTORY_API_USERNAME,
                cli.getStringArgument(CliParser.ARGUMENT.ARTIFACTORY_USERNAME));
        settings.setStringIfNotEmpty(Settings.KEYS.ANALYZER_ARTIFACTORY_API_TOKEN,
                cli.getStringArgument(CliParser.ARGUMENT.ARTIFACTORY_API_TOKEN));
        settings.setStringIfNotEmpty(Settings.KEYS.ANALYZER_ARTIFACTORY_BEARER_TOKEN,
                cli.getStringArgument(CliParser.ARGUMENT.ARTIFACTORY_BEARER_TOKEN));
        settings.setStringIfNotEmpty(Settings.KEYS.ANALYZER_MIX_AUDIT_PATH,
                cli.getStringArgument(CliParser.ARGUMENT.PATH_TO_MIX_AUDIT));
        settings.setStringIfNotEmpty(Settings.KEYS.ANALYZER_BUNDLE_AUDIT_PATH,
                cli.getStringArgument(CliParser.ARGUMENT.PATH_TO_BUNDLE_AUDIT));
        settings.setStringIfNotEmpty(Settings.KEYS.ANALYZER_BUNDLE_AUDIT_WORKING_DIRECTORY,
                cli.getStringArgument(CliParser.ARGUMENT.PATH_TO_BUNDLE_AUDIT_WORKING_DIRECTORY));
        settings.setStringIfNotEmpty(Settings.KEYS.ANALYZER_NEXUS_URL,
                cli.getStringArgument(CliParser.ARGUMENT.NEXUS_URL));
        settings.setStringIfNotEmpty(Settings.KEYS.ANALYZER_NEXUS_USER,
                cli.getStringArgument(CliParser.ARGUMENT.NEXUS_USERNAME));
        settings.setStringIfNotEmpty(Settings.KEYS.ANALYZER_NEXUS_PASSWORD,
                cli.getStringArgument(CliParser.ARGUMENT.NEXUS_PASSWORD, Settings.KEYS.ANALYZER_NEXUS_PASSWORD));
        //TODO deprecate this in favor of non-proxy host
        final boolean nexusUsesProxy = cli.isNexusUsesProxy();
        settings.setBoolean(Settings.KEYS.ANALYZER_NEXUS_USES_PROXY, nexusUsesProxy);
        settings.setStringIfNotEmpty(Settings.KEYS.DB_DRIVER_NAME,
                cli.getStringArgument(CliParser.ARGUMENT.DB_DRIVER));
        settings.setStringIfNotEmpty(Settings.KEYS.DB_DRIVER_PATH,
                cli.getStringArgument(CliParser.ARGUMENT.DB_DRIVER_PATH));
        settings.setStringIfNotEmpty(Settings.KEYS.DB_CONNECTION_STRING,
                cli.getStringArgument(CliParser.ARGUMENT.CONNECTION_STRING));
        settings.setStringIfNotEmpty(Settings.KEYS.DB_USER,
                cli.getStringArgument(CliParser.ARGUMENT.DB_NAME));
        settings.setStringIfNotEmpty(Settings.KEYS.DB_PASSWORD,
                cli.getStringArgument(CliParser.ARGUMENT.DB_PASSWORD, Settings.KEYS.DB_PASSWORD));
        settings.setStringIfNotEmpty(Settings.KEYS.ADDITIONAL_ZIP_EXTENSIONS,
                cli.getStringArgument(CliParser.ARGUMENT.ADDITIONAL_ZIP_EXTENSIONS));
        settings.setStringIfNotEmpty(Settings.KEYS.ANALYZER_ASSEMBLY_DOTNET_PATH,
                cli.getStringArgument(CliParser.ARGUMENT.PATH_TO_CORE));
        settings.setStringIfNotEmpty(Settings.KEYS.CVE_BASE_JSON,
                cli.getStringArgument(CliParser.ARGUMENT.CVE_BASE_URL));
        settings.setStringIfNotEmpty(Settings.KEYS.CVE_DOWNLOAD_WAIT_TIME,
                cli.getStringArgument(CliParser.ARGUMENT.CVE_DOWNLOAD_WAIT_TIME));

        final String cveModifiedJson = Optional.ofNullable(cli.getStringArgument(CliParser.ARGUMENT.CVE_MODIFIED_URL))
                .filter(arg -> !arg.isEmpty())
                .orElseGet(() -> getDefaultCveUrlModified(cli));
        settings.setStringIfNotEmpty(Settings.KEYS.CVE_MODIFIED_JSON,
                cveModifiedJson);

        settings.setStringIfNotEmpty(Settings.KEYS.CVE_USER,
                cli.getStringArgument(CliParser.ARGUMENT.CVE_USER));
        settings.setStringIfNotEmpty(Settings.KEYS.CVE_PASSWORD,
                cli.getStringArgument(CliParser.ARGUMENT.CVE_PASSWORD, Settings.KEYS.CVE_PASSWORD));
    }

    private String getDefaultCveUrlModified(CliParser cli) {
        return CveUrlParser.newInstance(settings)
                .getDefaultCveUrlModified(cli.getStringArgument(CliParser.ARGUMENT.CVE_BASE_URL));
    }

    //CSON: MethodLength
    /**
     * Creates a file appender and adds it to logback.
     *
     * @param verboseLog the path to the verbose log file
     */
    private void prepareLogger(String verboseLog) {
        final LoggerContext context = (LoggerContext) LoggerFactory.getILoggerFactory();
        final PatternLayoutEncoder encoder = new PatternLayoutEncoder();
        encoder.setPattern("%d %C:%L%n%-5level - %msg%n");
        encoder.setContext(context);
        encoder.start();
        final FileAppender<ILoggingEvent> fa = new FileAppender<>();
        fa.setAppend(true);
        fa.setEncoder(encoder);
        fa.setContext(context);
        fa.setFile(verboseLog);
        final File f = new File(verboseLog);
        String name = f.getName();
        final int i = name.lastIndexOf('.');
        if (i > 1) {
            name = name.substring(0, i);
        }
        fa.setName(name);
        fa.start();
        final ch.qos.logback.classic.Logger rootLogger = context.getLogger(ch.qos.logback.classic.Logger.ROOT_LOGGER_NAME);
        rootLogger.setLevel(Level.DEBUG);
        final ThresholdFilter filter = new ThresholdFilter();
        filter.setLevel(LogLevel.INFO.getValue());
        filter.setContext(context);
        filter.start();
        rootLogger.iteratorForAppenders().forEachRemaining(action -> action.addFilter(filter));
        rootLogger.addAppender(fa);
    }

    /**
     * Takes a path and resolves it to be a canonical &amp; absolute path. The
     * caveats are that this method will take an Ant style file selector path
     * (../someDir/**\/*.jar) and convert it to an absolute/canonical path (at
     * least to the left of the first * or ?).
     *
     * @param path the path to canonicalize
     * @return the canonical path
     */
    protected String ensureCanonicalPath(String path) {
        final String basePath;
        String wildCards = null;
        final String file = path.replace('\\', '/');
        if (file.contains("*") || file.contains("?")) {

            int pos = getLastFileSeparator(file);
            if (pos < 0) {
                return file;
            }
            pos += 1;
            basePath = file.substring(0, pos);
            wildCards = file.substring(pos);
        } else {
            basePath = file;
        }

        File f = new File(basePath);
        try {
            f = f.getCanonicalFile();
            if (wildCards != null) {
                f = new File(f, wildCards);
            }
        } catch (IOException ex) {
            LOGGER.warn("Invalid path '{}' was provided.", path);
            LOGGER.debug("Invalid path provided", ex);
        }
        return f.getAbsolutePath().replace('\\', '/');
    }

    /**
     * Returns the position of the last file separator.
     *
     * @param file a file path
     * @return the position of the last file separator
     */
    @SuppressWarnings("ManualMinMaxCalculation")
    private int getLastFileSeparator(String file) {
        if (file.contains("*") || file.contains("?")) {
            int p1 = file.indexOf('*');
            int p2 = file.indexOf('?');
            p1 = p1 > 0 ? p1 : file.length();
            p2 = p2 > 0 ? p2 : file.length();
            int pos = p1 < p2 ? p1 : p2;
            pos = file.lastIndexOf('/', pos);
            return pos;
        } else {
            return file.lastIndexOf('/');
        }
    }
}<|MERGE_RESOLUTION|>--- conflicted
+++ resolved
@@ -303,14 +303,6 @@
         for (Dependency d : engine.getDependencies()) {
             boolean addName = true;
             for (Vulnerability v : d.getVulnerabilities()) {
-<<<<<<< HEAD
-                if ((v.getCvssV2() != null && v.getCvssV2().getScore() >= cvssFailScore)
-                        || (v.getCvssV3() != null && v.getCvssV3().getBaseScore() >= cvssFailScore)
-                        || (v.getUnscoredSeverity() != null && SeverityUtil.estimateCvssV2(v.getUnscoredSeverity()) >= cvssFailScore)
-                        || (cvssFailScore <= 0.0f)) { //safety net to fail on any if for some reason the above misses on 0
-                    retCode = 15;
-                    break;
-=======
                 final float cvssV2 = v.getCvssV2() != null ? v.getCvssV2().getScore() : -1;
                 final float cvssV3 = v.getCvssV3() != null ? v.getCvssV3().getBaseScore() : -1;
                 final float unscoredCvss = v.getUnscoredSeverity() != null ? SeverityUtil.estimateCvssV2(v.getUnscoredSeverity()) : -1;
@@ -335,7 +327,6 @@
                     } else {
                         ids.append(", ").append(v.getName()).append('(').append(score).append(')');
                     }
->>>>>>> 03257b2e
                 }
             }
         }
@@ -345,7 +336,7 @@
                             + "equal to '%.1f': %n%s%n%nSee the dependency-check report for more details.%n%n", cvssFailScore, ids)
             );
 
-            retCode = 1;
+            retCode = 15;
         }
 
         return retCode;
