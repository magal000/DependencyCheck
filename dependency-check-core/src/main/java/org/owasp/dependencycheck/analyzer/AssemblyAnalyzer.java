/*
 * This file is part of dependency-check-core.
 *
 * Licensed under the Apache License, Version 2.0 (the "License");
 * you may not use this file except in compliance with the License.
 * You may obtain a copy of the License at
 *
 *     http://www.apache.org/licenses/LICENSE-2.0
 *
 * Unless required by applicable law or agreed to in writing, software
 * distributed under the License is distributed on an "AS IS" BASIS,
 * WITHOUT WARRANTIES OR CONDITIONS OF ANY KIND, either express or implied.
 * See the License for the specific language governing permissions and
 * limitations under the License.
 *
 * Copyright (c) 2012 Jeremy Long. All Rights Reserved.
 */
package org.owasp.dependencycheck.analyzer;

import java.io.BufferedReader;
import java.io.File;
import java.io.FileOutputStream;
import java.io.IOException;
import java.io.InputStream;
import java.io.InputStreamReader;
import java.util.ArrayList;
import java.util.List;
import java.util.Set;
import java.util.logging.Level;
import java.util.logging.Logger;
import javax.xml.parsers.DocumentBuilder;
import javax.xml.parsers.DocumentBuilderFactory;
import javax.xml.xpath.XPath;
import javax.xml.xpath.XPathExpressionException;
import javax.xml.xpath.XPathFactory;
import org.owasp.dependencycheck.Engine;
import org.owasp.dependencycheck.analyzer.exception.AnalysisException;
import org.owasp.dependencycheck.dependency.Confidence;
import org.owasp.dependencycheck.dependency.Dependency;
import org.owasp.dependencycheck.dependency.Evidence;
import org.owasp.dependencycheck.utils.Settings;
import org.w3c.dom.Document;
import org.xml.sax.SAXException;

/**
 * Analyzer for getting company, product, and version information from a .NET assembly.
 *
 * @author colezlaw
 *
 */
public class AssemblyAnalyzer extends AbstractFileTypeAnalyzer {

    /**
     * The analyzer name
     */
    private static final String ANALYZER_NAME = "Assembly Analyzer";
    /**
     * The analysis phase
     */
    private static final AnalysisPhase ANALYSIS_PHASE = AnalysisPhase.INFORMATION_COLLECTION;
    /**
     * The list of supported extensions
     */
    private static final Set<String> SUPPORTED_EXTENSIONS = newHashSet("dll", "exe");
    /**
     * The temp value for GrokAssembly.exe
     */
    private File grokAssemblyExe = null;
    /**
     * The DocumentBuilder for parsing the XML
     */
    private DocumentBuilder builder;
    /**
     * Logger
     */
    private static final Logger LOGGER = Logger.getLogger(AssemblyAnalyzer.class.getName());

    /**
     * Builds the beginnings of a List for ProcessBuilder
     *
     * @return the list of arguments to begin populating the ProcessBuilder
     */
    private List<String> buildArgumentList() {
        // Use file.separator as a wild guess as to whether this is Windows
        final List<String> args = new ArrayList<String>();
        if (!"\\".equals(System.getProperty("file.separator"))) {
            if (Settings.getString(Settings.KEYS.ANALYZER_ASSEMBLY_MONO_PATH) != null) {
                args.add(Settings.getString(Settings.KEYS.ANALYZER_ASSEMBLY_MONO_PATH));
            } else {
                args.add("mono");
            }
        }
        args.add(grokAssemblyExe.getPath());

        return args;
    }

    /**
     * Performs the analysis on a single Dependency.
     *
     * @param dependency the dependency to analyze
     * @param engine the engine to perform the analysis under
     * @throws AnalysisException if anything goes sideways
     */
    @Override
    public void analyzeFileType(Dependency dependency, Engine engine)
            throws AnalysisException {
        if (grokAssemblyExe == null) {
            LOGGER.warning("GrokAssembly didn't get deployed");
            return;
        }

        final List<String> args = buildArgumentList();
        args.add(dependency.getActualFilePath());
        final ProcessBuilder pb = new ProcessBuilder(args);
        BufferedReader rdr = null;
        try {
            final Process proc = pb.start();
            // Try evacuating the error stream
            rdr = new BufferedReader(new InputStreamReader(proc.getErrorStream(), "UTF-8"));
            String line = null;
            while (rdr.ready() && (line = rdr.readLine()) != null) {
                LOGGER.log(Level.WARNING, "Error from GrokAssembly: {0}", line);
            }
            int rc = 0;
            final Document doc = builder.parse(proc.getInputStream());
            final XPath xpath = XPathFactory.newInstance().newXPath();

            // First, see if there was an error
            final String error = xpath.evaluate("/assembly/error", doc);
            if (error != null && !"".equals(error)) {
                throw new AnalysisException(error);
            }

            final String version = xpath.evaluate("/assembly/version", doc);
            if (version != null) {
                dependency.getVersionEvidence().addEvidence(new Evidence("grokassembly", "version",
                        version, Confidence.HIGHEST));
            }

            final String vendor = xpath.evaluate("/assembly/company", doc);
            if (vendor != null) {
                dependency.getVendorEvidence().addEvidence(new Evidence("grokassembly", "vendor",
                        vendor, Confidence.HIGH));
            }

            final String product = xpath.evaluate("/assembly/product", doc);
            if (product != null) {
                dependency.getProductEvidence().addEvidence(new Evidence("grokassembly", "product",
                        product, Confidence.HIGH));
            }

            try {
                rc = proc.waitFor();
            } catch (InterruptedException ie) {
                return;
            }
            if (rc == 3) {
                LOGGER.log(Level.INFO, "{0} is not a valid assembly", dependency.getActualFilePath());
                return;
            } else if (rc != 0) {
                LOGGER.log(Level.WARNING, "Return code {0} from GrokAssembly", rc);
            }

        } catch (IOException ioe) {
            throw new AnalysisException(ioe);
        } catch (SAXException saxe) {
            throw new AnalysisException("Couldn't parse GrokAssembly result", saxe);
        } catch (XPathExpressionException xpe) {
            // This shouldn't happen
            throw new AnalysisException(xpe);
        } finally {
            if (rdr != null) {
                try {
                    rdr.close();
                } catch (IOException ex) {
                    LOGGER.log(Level.FINEST, "ignore", ex);
                }
            }
        }
    }

    /**
     * Initialize the analyzer. In this case, extract GrokAssembly.exe to a temporary location.
     *
     * @throws Exception if anything goes wrong
     */
    @Override
    public void initializeFileTypeAnalyzer() throws Exception {
        final File tempFile = File.createTempFile("GKA", ".exe", Settings.getTempDirectory());
        FileOutputStream fos = null;
        InputStream is = null;
        try {
            fos = new FileOutputStream(tempFile);
            is = AssemblyAnalyzer.class.getClassLoader().getResourceAsStream("GrokAssembly.exe");
            final byte[] buff = new byte[4096];
            int bread = -1;
            while ((bread = is.read(buff)) >= 0) {
                fos.write(buff, 0, bread);
            }
            grokAssemblyExe = tempFile;
            // Set the temp file to get deleted when we're done
            grokAssemblyExe.deleteOnExit();
            LOGGER.log(Level.FINE, "Extracted GrokAssembly.exe to {0}", grokAssemblyExe.getPath());
        } catch (IOException ioe) {
            LOGGER.log(Level.WARNING, "Could not extract GrokAssembly.exe: {0}", ioe.getMessage());
            throw new AnalysisException("Could not extract GrokAssembly.exe", ioe);
        } finally {
            if (fos != null) {
                try {
                    fos.close();
                } catch (Throwable e) {
                    LOGGER.fine("Error closing output stream");
                }
            }
            if (is != null) {
                try {
                    is.close();
                } catch (Throwable e) {
                    LOGGER.fine("Error closing input stream");
                }
            }
        }

        // Now, need to see if GrokAssembly actually runs from this location.
        final List<String> args = buildArgumentList();
        BufferedReader rdr = null;
        try {
            final ProcessBuilder pb = new ProcessBuilder(args);
            final Process p = pb.start();
            // Try evacuating the error stream
            rdr = new BufferedReader(new InputStreamReader(p.getErrorStream(), "UTF-8"));
            String line;
            while (rdr.ready() && (line = rdr.readLine()) != null) {
                // We expect this to complain
            }
            final Document doc = DocumentBuilderFactory.newInstance().newDocumentBuilder().parse(p.getInputStream());
            final XPath xpath = XPathFactory.newInstance().newXPath();
            final String error = xpath.evaluate("/assembly/error", doc);
            if (p.waitFor() != 1 || error == null || "".equals(error)) {
<<<<<<< HEAD
                LOG.warning("An error occurred with the .NET AssemblyAnalyzer, please see the log for more details.");
                LOG.fine("GrokAssembly.exe is not working properly");
=======
                LOGGER.warning("An error occured with the .NET AssemblyAnalyzer, please see the log for more details.");
                LOGGER.fine("GrokAssembly.exe is not working properly");
>>>>>>> b0d6070d
                grokAssemblyExe = null;
                throw new AnalysisException("Could not execute .NET AssemblyAnalyzer");
            }
        } catch (Throwable e) {
<<<<<<< HEAD
            LOG.warning("An error occurred with the .NET AssemblyAnalyzer; "
                    + "this can be ignored unless you are scanning .NET DLLs. Please see the log for more details.");
            LOG.log(Level.FINE, "Could not execute GrokAssembly {0}", e.getMessage());
            throw new AnalysisException("An error occurred with the .NET AssemblyAnalyzer", e);
=======
            LOGGER.warning("An error occured with the .NET AssemblyAnalyzer; "
                    + "this can be ignored unless you are scanning .NET dlls. Please see the log for more details.");
            LOGGER.log(Level.FINE, "Could not execute GrokAssembly {0}", e.getMessage());
            throw new AnalysisException("An error occured with the .NET AssemblyAnalyzer", e);
>>>>>>> b0d6070d
        } finally {
            if (rdr != null) {
                try {
                    rdr.close();
                } catch (IOException ex) {
                    LOGGER.log(Level.FINEST, "ignore", ex);
                }
            }
        }

        builder = DocumentBuilderFactory.newInstance().newDocumentBuilder();
    }

    @Override
    public void close() throws Exception {
        super.close();
        try {
            if (grokAssemblyExe != null && !grokAssemblyExe.delete()) {
                grokAssemblyExe.deleteOnExit();
            }
        } catch (SecurityException se) {
            LOGGER.fine("Can't delete temporary GrokAssembly.exe");
        }
    }

    /**
     * Gets the set of extensions supported by this analyzer.
     *
     * @return the list of supported extensions
     */
    @Override
    public Set<String> getSupportedExtensions() {
        return SUPPORTED_EXTENSIONS;
    }

    /**
     * Gets this analyzer's name.
     *
     * @return the analyzer name
     */
    @Override
    public String getName() {
        return ANALYZER_NAME;
    }

    /**
     * Returns the phase this analyzer runs under.
     *
     * @return the phase this runs under
     */
    @Override
    public AnalysisPhase getAnalysisPhase() {
        return ANALYSIS_PHASE;
    }

    /**
     * Returns the key used in the properties file to reference the analyzer's enabled property.
     *
     * @return the analyzer's enabled property setting key
     */
    @Override
    protected String getAnalyzerEnabledSettingKey() {
        return Settings.KEYS.ANALYZER_ASSEMBLY_ENABLED;
    }
}<|MERGE_RESOLUTION|>--- conflicted
+++ resolved
@@ -238,28 +238,16 @@
             final XPath xpath = XPathFactory.newInstance().newXPath();
             final String error = xpath.evaluate("/assembly/error", doc);
             if (p.waitFor() != 1 || error == null || "".equals(error)) {
-<<<<<<< HEAD
-                LOG.warning("An error occurred with the .NET AssemblyAnalyzer, please see the log for more details.");
-                LOG.fine("GrokAssembly.exe is not working properly");
-=======
-                LOGGER.warning("An error occured with the .NET AssemblyAnalyzer, please see the log for more details.");
+                LOGGER.warning("An error occurred with the .NET AssemblyAnalyzer, please see the log for more details.");
                 LOGGER.fine("GrokAssembly.exe is not working properly");
->>>>>>> b0d6070d
                 grokAssemblyExe = null;
                 throw new AnalysisException("Could not execute .NET AssemblyAnalyzer");
             }
         } catch (Throwable e) {
-<<<<<<< HEAD
-            LOG.warning("An error occurred with the .NET AssemblyAnalyzer; "
+            LOGGER.warning("An error occured with the .NET AssemblyAnalyzer; "
                     + "this can be ignored unless you are scanning .NET DLLs. Please see the log for more details.");
-            LOG.log(Level.FINE, "Could not execute GrokAssembly {0}", e.getMessage());
-            throw new AnalysisException("An error occurred with the .NET AssemblyAnalyzer", e);
-=======
-            LOGGER.warning("An error occured with the .NET AssemblyAnalyzer; "
-                    + "this can be ignored unless you are scanning .NET dlls. Please see the log for more details.");
             LOGGER.log(Level.FINE, "Could not execute GrokAssembly {0}", e.getMessage());
             throw new AnalysisException("An error occured with the .NET AssemblyAnalyzer", e);
->>>>>>> b0d6070d
         } finally {
             if (rdr != null) {
                 try {
