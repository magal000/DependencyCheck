--- conflicted
+++ resolved
@@ -47,10 +47,11 @@
 @Experimental
 public class ComposerLockAnalyzer extends AbstractFileTypeAnalyzer {
 
-	/**
-	 * A descriptor for the type of dependencies processed or added by this analyzer
-	 */
-	public static final String DEPENDENCY_ECOSYSTEM = "Composer";
+    /**
+     * A descriptor for the type of dependencies processed or added by this
+     * analyzer
+     */
+    public static final String DEPENDENCY_ECOSYSTEM = "Composer";
 
     /**
      * The logger.
@@ -61,7 +62,7 @@
      * The analyzer name.
      */
     private static final String ANALYZER_NAME = "Composer.lock analyzer";
-    
+
     /**
      * composer.json.
      */
@@ -113,41 +114,31 @@
             LOGGER.debug("Checking composer.lock file {}", dependency.getActualFilePath());
             clp.process();
             //if dependencies are found in the lock, then there is always an empty shell dependency left behind for the
-    	    		//composer.lock. The first pass through, reuse the top level dependency, and add new ones for the rest.
+            //composer.lock. The first pass through, reuse the top level dependency, and add new ones for the rest.
             boolean processedAtLeastOneDep = false;
             for (ComposerDependency dep : clp.getDependencies()) {
                 final Dependency d = new Dependency(dependency.getActualFile());
-                final String filePath = String.format("%s:%s/%s/%s", dependency.getFilePath(), dep.getGroup(), dep.getProject(), dep.getVersion());        			
+                final String filePath = String.format("%s:%s/%s/%s", dependency.getFilePath(), dep.getGroup(), dep.getProject(), dep.getVersion());
                 d.setName(dep.getProject());
-                d.setVersion(dep.getVersion());              
-				d.setEcosystem(DEPENDENCY_ECOSYSTEM);
+                d.setVersion(dep.getVersion());
+                d.setEcosystem(DEPENDENCY_ECOSYSTEM);
                 final MessageDigest sha1 = getSha1MessageDigest();
                 d.setFilePath(filePath);
                 d.setSha1sum(Checksum.getHex(sha1.digest(filePath.getBytes(Charset.defaultCharset()))));
-<<<<<<< HEAD
                 d.addEvidence(EvidenceType.VENDOR, COMPOSER_LOCK, "vendor", dep.getGroup(), Confidence.HIGHEST);
                 d.addEvidence(EvidenceType.PRODUCT, COMPOSER_LOCK, "product", dep.getProject(), Confidence.HIGHEST);
                 d.addEvidence(EvidenceType.VERSION, COMPOSER_LOCK, "version", dep.getVersion(), Confidence.HIGHEST);
-                LOGGER.info("Adding dependency {}", d);
+                LOGGER.debug("Adding dependency {}", d.getDisplayFileName());
                 engine.addDependency(d);
+                //make sure we only remove the main dependency if we went through this loop at least once.
+                processedAtLeastOneDep = true;
             }
-=======
-                d.getVendorEvidence().addEvidence(COMPOSER_LOCK, "vendor", dep.getGroup(), Confidence.HIGHEST);
-                d.getProductEvidence().addEvidence(COMPOSER_LOCK, "product", dep.getProject(), Confidence.HIGHEST);
-                d.getVersionEvidence().addEvidence(COMPOSER_LOCK, "version", dep.getVersion(), Confidence.HIGHEST);
-                LOGGER.debug("Adding dependency {}", d.getDisplayFileName());
-                engine.getDependencies().add(d);
-                
-                //make sure we only remove the main dependency if we went through this loop at least once.
-                	processedAtLeastOneDep = true;
-                }
-			// remove the dependency at the end because it's referenced in the loop itself.
-			// double check the name to be sure we only remove the generic entry.
-			if (processedAtLeastOneDep && dependency.getDisplayFileName().equalsIgnoreCase("composer.lock")) {
-				LOGGER.debug("Removing main redundant dependency {}", dependency.getDisplayFileName());
-				engine.getDependencies().remove(dependency);
-			}
->>>>>>> c33cc3f2
+            // remove the dependency at the end because it's referenced in the loop itself.
+            // double check the name to be sure we only remove the generic entry.
+            if (processedAtLeastOneDep && dependency.getDisplayFileName().equalsIgnoreCase("composer.lock")) {
+                LOGGER.debug("Removing main redundant dependency {}", dependency.getDisplayFileName());
+                engine.removeDependency(dependency);
+            }
         } catch (IOException ex) {
             LOGGER.warn("Error opening dependency {}", dependency.getActualFilePath());
         } catch (ComposerException ce) {
