/*
 * This file is part of dependency-check-core.
 *
 * Licensed under the Apache License, Version 2.0 (the "License");
 * you may not use this file except in compliance with the License.
 * You may obtain a copy of the License at
 *
 *     http://www.apache.org/licenses/LICENSE-2.0
 *
 * Unless required by applicable law or agreed to in writing, software
 * distributed under the License is distributed on an "AS IS" BASIS,
 * WITHOUT WARRANTIES OR CONDITIONS OF ANY KIND, either express or implied.
 * See the License for the specific language governing permissions and
 * limitations under the License.
 *
 * Copyright (c) 2012 Jeremy Long. All Rights Reserved.
 */
package org.owasp.dependencycheck.analyzer;

import java.util.ArrayList;
import org.slf4j.LoggerFactory;

import static java.util.Arrays.asList;
import java.util.Iterator;
import java.util.List;
import java.util.ServiceLoader;
import javax.annotation.concurrent.ThreadSafe;

/**
 * The Analyzer Service Loader. This class loads all services that implement
 * {@link org.owasp.dependencycheck.analyzer.Analyzer}.
 *
 * @author Jeremy Long
 */
@ThreadSafe
public class AnalyzerService {

    /**
     * The Logger for use throughout the class.
     */
    private static final org.slf4j.Logger LOGGER = LoggerFactory.getLogger(AnalyzerService.class);

    /**
     * The service loader for analyzers.
     */
    private final ServiceLoader<Analyzer> service;
    /**
     * The configured settings.
     */
    private final boolean loadExperimental;

    /**
     * Creates a new instance of AnalyzerService.
     *
     * @param classLoader the ClassLoader to use when dynamically loading
     * Analyzer and Update services
     * @param loadExperimental whether or not to load the experimental analyzers
     */
    public AnalyzerService(ClassLoader classLoader, boolean loadExperimental) {
        this.loadExperimental = loadExperimental;
        service = ServiceLoader.load(Analyzer.class, classLoader);
    }

    /**
     * Returns a list of all instances of the Analyzer interface.
     *
     * @return a list of Analyzers.
     */
    public List<Analyzer> getAnalyzers() {
        return getAnalyzers(AnalysisPhase.values());
    }

    /**
     * Returns a list of all instances of the Analyzer interface that are bound
     * to one of the given phases.
     *
     * @param phases the phases to obtain analyzers for
     * @return a list of Analyzers.
     */
    public List<Analyzer> getAnalyzers(AnalysisPhase... phases) {
        return getAnalyzers(asList(phases));
    }

    /**
     * Returns a list of all instances of the Analyzer interface that are bound
     * to one of the given phases.
     *
     * @param phases the phases to obtain analyzers for
     * @return a list of Analyzers
     */
    private List<Analyzer> getAnalyzers(List<AnalysisPhase> phases) {
        final List<Analyzer> analyzers = new ArrayList<>();
        final Iterator<Analyzer> iterator = service.iterator();
<<<<<<< HEAD
=======
        boolean experimentalEnabled = false;
        boolean retiredEnabled = false;
        try {
            experimentalEnabled = Settings.getBoolean(Settings.KEYS.ANALYZER_EXPERIMENTAL_ENABLED, false);
            retiredEnabled = Settings.getBoolean(Settings.KEYS.ANALYZER_RETIRED_ENABLED, false);
        } catch (InvalidSettingException ex) {
            LOGGER.error("invalid experimental or retired setting", ex);
        }
>>>>>>> 1bfd2d7a
        while (iterator.hasNext()) {
            final Analyzer a = iterator.next();
            if (!phases.contains(a.getAnalysisPhase())) {
                continue;
            }
            if (!loadExperimental && a.getClass().isAnnotationPresent(Experimental.class)) {
                continue;
            }
            if (!retiredEnabled && a.getClass().isAnnotationPresent(Retired.class)) {
                continue;
            }
            LOGGER.debug("Loaded Analyzer {}", a.getName());
            analyzers.add(a);
        }
        return analyzers;
    }
}<|MERGE_RESOLUTION|>--- conflicted
+++ resolved
@@ -25,6 +25,8 @@
 import java.util.List;
 import java.util.ServiceLoader;
 import javax.annotation.concurrent.ThreadSafe;
+import org.owasp.dependencycheck.utils.InvalidSettingException;
+import org.owasp.dependencycheck.utils.Settings;
 
 /**
  * The Analyzer Service Loader. This class loads all services that implement
@@ -47,18 +49,18 @@
     /**
      * The configured settings.
      */
-    private final boolean loadExperimental;
+    private final Settings settings;
 
     /**
      * Creates a new instance of AnalyzerService.
      *
      * @param classLoader the ClassLoader to use when dynamically loading
      * Analyzer and Update services
-     * @param loadExperimental whether or not to load the experimental analyzers
+     * @param settings the configured settings
      */
-    public AnalyzerService(ClassLoader classLoader, boolean loadExperimental) {
-        this.loadExperimental = loadExperimental;
+    public AnalyzerService(ClassLoader classLoader, Settings settings) {
         service = ServiceLoader.load(Analyzer.class, classLoader);
+        this.settings = settings;
     }
 
     /**
@@ -91,23 +93,20 @@
     private List<Analyzer> getAnalyzers(List<AnalysisPhase> phases) {
         final List<Analyzer> analyzers = new ArrayList<>();
         final Iterator<Analyzer> iterator = service.iterator();
-<<<<<<< HEAD
-=======
         boolean experimentalEnabled = false;
         boolean retiredEnabled = false;
         try {
-            experimentalEnabled = Settings.getBoolean(Settings.KEYS.ANALYZER_EXPERIMENTAL_ENABLED, false);
-            retiredEnabled = Settings.getBoolean(Settings.KEYS.ANALYZER_RETIRED_ENABLED, false);
+            experimentalEnabled = settings.getBoolean(Settings.KEYS.ANALYZER_EXPERIMENTAL_ENABLED, false);
+            retiredEnabled = settings.getBoolean(Settings.KEYS.ANALYZER_RETIRED_ENABLED, false);
         } catch (InvalidSettingException ex) {
             LOGGER.error("invalid experimental or retired setting", ex);
         }
->>>>>>> 1bfd2d7a
         while (iterator.hasNext()) {
             final Analyzer a = iterator.next();
             if (!phases.contains(a.getAnalysisPhase())) {
                 continue;
             }
-            if (!loadExperimental && a.getClass().isAnnotationPresent(Experimental.class)) {
+            if (!experimentalEnabled && a.getClass().isAnnotationPresent(Experimental.class)) {
                 continue;
             }
             if (!retiredEnabled && a.getClass().isAnnotationPresent(Retired.class)) {
