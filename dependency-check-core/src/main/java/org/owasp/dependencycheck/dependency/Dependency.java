/*
 * This file is part of dependency-check-core.
 *
 * Licensed under the Apache License, Version 2.0 (the "License");
 * you may not use this file except in compliance with the License.
 * You may obtain a copy of the License at
 *
 *     http://www.apache.org/licenses/LICENSE-2.0
 *
 * Unless required by applicable law or agreed to in writing, software
 * distributed under the License is distributed on an "AS IS" BASIS,
 * WITHOUT WARRANTIES OR CONDITIONS OF ANY KIND, either express or implied.
 * See the License for the specific language governing permissions and
 * limitations under the License.
 *
 * Copyright (c) 2012 Jeremy Long. All Rights Reserved.
 */
package org.owasp.dependencycheck.dependency;

import java.io.File;
import java.io.IOException;
import java.io.Serializable;
import java.security.NoSuchAlgorithmException;
import java.util.ArrayList;
import java.util.Collections;
import java.util.HashSet;
import java.util.List;
import java.util.Set;
import java.util.SortedSet;
import java.util.TreeSet;
import javax.annotation.concurrent.ThreadSafe;

import org.apache.commons.lang3.builder.EqualsBuilder;
import org.apache.commons.lang3.builder.HashCodeBuilder;
import org.owasp.dependencycheck.data.nexus.MavenArtifact;
import org.owasp.dependencycheck.utils.Checksum;
import org.slf4j.Logger;
import org.slf4j.LoggerFactory;

/**
 * A program dependency. This object is one of the core components within
 * DependencyCheck. It is used to collect information about the dependency in
 * the form of evidence. The Evidence is then used to determine if there are any
 * known, published, vulnerabilities associated with the program dependency.
 *
 * @author Jeremy Long
 */
@ThreadSafe
public class Dependency extends EvidenceCollection implements Serializable, Comparable<Dependency> {

    /**
     * The serial version UID for serialization.
     */
    private static final long serialVersionUID = 1L;
    /**
     * The logger.
     */
    private static final Logger LOGGER = LoggerFactory.getLogger(Dependency.class);
    /**
     * The actual file path of the dependency on disk.
     */
    private String actualFilePath;
    /**
     * The file path to display.
     */
    private String filePath;
    /**
     * The file name of the dependency.
     */
    private String fileName;
    /**
     * The package path.
     */
    private String packagePath;
    /**
     * The md5 hash of the dependency.
     */
    private String md5sum;
    /**
     * The SHA1 hash of the dependency.
     */
    private String sha1sum;
    /**
     * A list of Identifiers.
     */
    private final Set<Identifier> identifiers = new TreeSet<>();
    /**
     * The file name to display in reports.
     */
    private String displayName = null;
    /**
     * A set of identifiers that have been suppressed.
     */
    private final Set<Identifier> suppressedIdentifiers = new TreeSet<>();
    /**
     * A set of vulnerabilities that have been suppressed.
     */
    private final SortedSet<Vulnerability> suppressedVulnerabilities = new TreeSet<>(new VulnerabilityComparator());
    /**
     * The description of the JAR file.
     */
    private String description;
    /**
     * The license that this dependency uses.
     */
    private String license;
    /**
     * A list of vulnerabilities for this dependency.
     */
    private final SortedSet<Vulnerability> vulnerabilities = new TreeSet<>(new VulnerabilityComparator());
    /**
     * A collection of related dependencies.
     */
    private final Set<Dependency> relatedDependencies = new TreeSet<>();
    /**
     * A list of projects that reference this dependency.
     */
    private final Set<String> projectReferences = new HashSet<>();
    /**
     * A list of available versions.
     */
    private final List<String> availableVersions = new ArrayList<>();

    /**
     * Defines an actual or virtual dependency.
     */
    private boolean isVirtual = false;
    
    /**
     * Defines the human-recognizable name for the dependency
     */
    private String name;
    
    /**
     * Defines the human-recognizable version for the dependency
     */
    private String version;
    
    /**
     * A descriptor for the type of dependency based on which analyzer added it
     * or collected evidence about it
     */
    private String ecosystem;

    /**
     * Returns the package path.
     *
     * @return the package path
     */
    public String getPackagePath() {
        return packagePath;
    }

    /**
     * Sets the package path.
     *
     * @param packagePath the package path
     */
    public void setPackagePath(String packagePath) {
        this.packagePath = packagePath;
    }

    /**
     * Constructs a new Dependency object.
     */
    public Dependency() {
        //empty contructor
    }

    /**
     * Constructs a new Dependency object.
     *
     * @param file the File to create the dependency object from.
     */
    public Dependency(File file) {
        this(file, false);
    }

    /**
     * Constructs a new Dependency object.
     *
     * @param file the File to create the dependency object from.
     * @param isVirtual specifies if the dependency is virtual indicating the
     * file doesn't actually exist.
     */
    public Dependency(File file, boolean isVirtual) {
        this();
        this.isVirtual = isVirtual;
        this.actualFilePath = file.getAbsolutePath();
        this.filePath = this.actualFilePath;
        this.fileName = file.getName();
        this.packagePath = filePath;
        determineHashes(file);
    }

    /**
     * Returns the file name of the dependency.
     *
     * @return the file name of the dependency
     */
    public String getFileName() {
        return this.fileName;
    }

    /**
     * Sets the file name of the dependency.
     *
     * @param fileName the file name of the dependency
     */
    public void setFileName(String fileName) {
        this.fileName = fileName;
    }

    /**
     * Sets the actual file path of the dependency on disk.
     *
     * @param actualFilePath the file path of the dependency
     */
    public void setActualFilePath(String actualFilePath) {
        this.actualFilePath = actualFilePath;
        if (this.sha1sum == null) {
            final File file = new File(this.actualFilePath);
            determineHashes(file);
        }
    }

    /**
     * Gets the file path of the dependency.
     *
     * @return the file path of the dependency
     */
    public String getActualFilePath() {
        return this.actualFilePath;
    }

    /**
     * Gets a reference to the File object.
     *
     * @return the File object
     */
    public File getActualFile() {
        return new File(this.actualFilePath);
    }

    /**
     * Sets the file path of the dependency.
     *
     * @param filePath the file path of the dependency
     */
    public void setFilePath(String filePath) {
        if (this.packagePath == null || this.packagePath.equals(this.filePath)) {
            this.packagePath = filePath;
        }
        this.filePath = filePath;
    }

    /**
     * Sets the file name to display in reports.
     *
     * @param displayName the name to display
     */
    public void setDisplayFileName(String displayName) {
        this.displayName = displayName;
    }

    /**
     * Returns the file name to display in reports; if no display file name has
     * been set it will default to constructing a name based on the name and version 
     * fields, otherwise it will return the actual file name.
     *
     * @return the file name to display
     */
	public String getDisplayFileName() {
		if (displayName != null) {
			return displayName;
		}
		if (name == null) {
			return fileName;
		}
		if (version == null) {
			return name;
		}
		return name + ":" + version;
	}

    /**
     * <p>
     * Gets the file path of the dependency.</p>
     * <p>
     * <b>NOTE:</b> This may not be the actual path of the file on disk. The
     * actual path of the file on disk can be obtained via the
     * getActualFilePath().</p>
     *
     * @return the file path of the dependency
     */
    public String getFilePath() {
        return this.filePath;
    }

    /**
     * Returns the MD5 Checksum of the dependency file.
     *
     * @return the MD5 Checksum
     */
    public String getMd5sum() {
        return this.md5sum;
    }

    /**
     * Sets the MD5 Checksum of the dependency.
     *
     * @param md5sum the MD5 Checksum
     */
    public void setMd5sum(String md5sum) {
        this.md5sum = md5sum;
    }

    /**
     * Returns the SHA1 Checksum of the dependency.
     *
     * @return the SHA1 Checksum
     */
    public String getSha1sum() {
        return this.sha1sum;
    }

    /**
     * Sets the SHA1 Checksum of the dependency.
     *
     * @param sha1sum the SHA1 Checksum
     */
    public void setSha1sum(String sha1sum) {
        this.sha1sum = sha1sum;
    }

    /**
     * Returns an unmodifiable List of Identifiers.
     *
     * @return an unmodifiable List of Identifiers
     */
    public synchronized Set<Identifier> getIdentifiers() {
        return Collections.unmodifiableSet(new HashSet<>(identifiers));
    }

    /**
     * Adds a set of Identifiers to the current list of identifiers. Only used
     * for testing.
     *
     * @param identifiers A set of Identifiers
     */
    protected synchronized void addIdentifiers(Set<Identifier> identifiers) {
        this.identifiers.addAll(identifiers);
    }

    /**
     * Adds an entry to the list of detected Identifiers for the dependency
     * file.
     *
     * @param type the type of identifier (such as CPE)
     * @param value the value of the identifier
     * @param url the URL of the identifier
     */
    public synchronized void addIdentifier(String type, String value, String url) {
        final Identifier i = new Identifier(type, value, url);
        this.identifiers.add(i);
    }

    /**
     * Adds an entry to the list of detected Identifiers for the dependency
     * file.
     *
     * @param type the type of identifier (such as CPE)
     * @param value the value of the identifier
     * @param url the URL of the identifier
     * @param confidence the confidence in the Identifier being accurate
     */
    public synchronized void addIdentifier(String type, String value, String url, Confidence confidence) {
        final Identifier i = new Identifier(type, value, url);
        i.setConfidence(confidence);
        this.identifiers.add(i);
    }

    /**
     * Removes an identifier from the list of identifiers.
     *
     * @param i the identifier to remove
     */
    public synchronized void removeIdentifier(Identifier i) {
        this.identifiers.remove(i);
    }

    /**
     * Adds the maven artifact as evidence.
     *
     * @param source The source of the evidence
     * @param mavenArtifact The maven artifact
     * @param confidence The confidence level of this evidence
     */
    public void addAsEvidence(String source, MavenArtifact mavenArtifact, Confidence confidence) {
        if (mavenArtifact.getGroupId() != null && !mavenArtifact.getGroupId().isEmpty()) {
            this.addEvidence(EvidenceType.VENDOR, source, "groupid", mavenArtifact.getGroupId(), confidence);
        }
        if (mavenArtifact.getArtifactId() != null && !mavenArtifact.getArtifactId().isEmpty()) {
            this.addEvidence(EvidenceType.PRODUCT, source, "artifactid", mavenArtifact.getArtifactId(), confidence);
        }
        if (mavenArtifact.getVersion() != null && !mavenArtifact.getVersion().isEmpty()) {
            this.addEvidence(EvidenceType.VERSION, source, "version", mavenArtifact.getVersion(), confidence);
        }
        if (mavenArtifact.getArtifactUrl() != null && !mavenArtifact.getArtifactUrl().isEmpty()) {
            boolean found = false;
            synchronized (this) {
                for (Identifier i : this.identifiers) {
                    if ("maven".equals(i.getType()) && i.getValue().equals(mavenArtifact.toString())) {
                        found = true;
                        i.setConfidence(Confidence.HIGHEST);
                        final String url = "http://search.maven.org/#search|ga|1|1%3A%22" + this.getSha1sum() + "%22";
                        i.setUrl(url);
                        //i.setUrl(mavenArtifact.getArtifactUrl());
                        LOGGER.debug("Already found identifier {}. Confidence set to highest", i.getValue());
                        break;
                    }
                }
            }
            if (!found) {
                LOGGER.debug("Adding new maven identifier {}", mavenArtifact);
                this.addIdentifier("maven", mavenArtifact.toString(), mavenArtifact.getArtifactUrl(), Confidence.HIGHEST);
            }
        }
    }

    /**
     * Adds an entry to the list of detected Identifiers for the dependency
     * file.
     *
     * @param identifier the identifier to add
     */
    public synchronized void addIdentifier(Identifier identifier) {
        this.identifiers.add(identifier);
    }

    /**
     * Get the unmodifiable set of suppressedIdentifiers.
     *
     * @return the value of suppressedIdentifiers
     */
    public synchronized Set<Identifier> getSuppressedIdentifiers() {
        return Collections.unmodifiableSet(new HashSet<>(suppressedIdentifiers));
    }

    /**
     * Adds an identifier to the list of suppressed identifiers.
     *
     * @param identifier an identifier that was suppressed.
     */
    public synchronized void addSuppressedIdentifier(Identifier identifier) {
        this.suppressedIdentifiers.add(identifier);
    }

    /**
     * Get an unmodifiable sorted set of suppressedVulnerabilities.
     *
     * @return the unmodifiable sorted set of suppressedVulnerabilities
     */
    public synchronized SortedSet<Vulnerability> getSuppressedVulnerabilities() {
        return Collections.unmodifiableSortedSet(new TreeSet<>(suppressedVulnerabilities));
    }

    /**
     * Adds a vulnerability to the set of suppressed vulnerabilities.
     *
     * @param vulnerability the vulnerability that was suppressed
     */
    public synchronized void addSuppressedVulnerability(Vulnerability vulnerability) {
        this.suppressedVulnerabilities.add(vulnerability);
    }

    /**
     * Get the value of description.
     *
     * @return the value of description
     */
    public String getDescription() {
        return description;
    }

    /**
     * Set the value of description.
     *
     * @param description new value of description
     */
    public void setDescription(String description) {
        this.description = description;
    }

    /**
     * Get the value of license.
     *
     * @return the value of license
     */
    public String getLicense() {
        return license;
    }

    /**
     * Set the value of license.
     *
     * @param license new value of license
     */
    public void setLicense(String license) {
        this.license = license;
    }

    /**
<<<<<<< HEAD
     * Get the unmodifiable sorted set of vulnerabilities.
=======
	 * @return the name
	 */
	public String getName() {
		return name;
	}

	/**
	 * @param name the name to set
	 */
	public void setName(String name) {
		this.name = name;
	}

	/**
     * Get the list of vulnerabilities.
     *
     * @return the list of vulnerabilities
     */
    public SortedSet<Vulnerability> getVulnerabilities() {
        return vulnerabilities;
    }

    /**
     * Set the value of vulnerabilities.
>>>>>>> c33cc3f2
     *
     * @return the unmodifiable sorted set of vulnerabilities
     */
    public synchronized SortedSet<Vulnerability> getVulnerabilities() {
        return Collections.unmodifiableSortedSet(new TreeSet<>(vulnerabilities));
    }

    /**
     * Determines the sha1 and md5 sum for the given file.
     *
     * @param file the file to create checksums for
     */
    private void determineHashes(File file) {
        String md5 = null;
        String sha1 = null;
        if (isVirtual) {
            return;
        }
        try {
            md5 = Checksum.getMD5Checksum(file);
            sha1 = Checksum.getSHA1Checksum(file);
        } catch (IOException ex) {
            LOGGER.warn("Unable to read '{}' to determine hashes.", file.getName());
            LOGGER.debug("", ex);
        } catch (NoSuchAlgorithmException ex) {
            LOGGER.warn("Unable to use MD5 or SHA1 checksums.");
            LOGGER.debug("", ex);
        }
        this.setMd5sum(md5);
        this.setSha1sum(sha1);
    }

    /**
     * Adds a vulnerability to the dependency.
     *
     * @param vulnerability a vulnerability
     */
    public synchronized void addVulnerability(Vulnerability vulnerability) {
        this.vulnerabilities.add(vulnerability);
    }

    /**
     * Adds a list of vulnerabilities to the dependency.
     *
     * @param vulnerabilities a list of vulnerabilities
     */
    public synchronized void addVulnerabilities(List<Vulnerability> vulnerabilities) {
        this.vulnerabilities.addAll(vulnerabilities);
    }

    /**
     * Removes the given vulnerability from the list.
     *
     * @param v the vulnerability to remove
     */
    public synchronized void removeVulnerability(Vulnerability v) {
        this.vulnerabilities.remove(v);
    }

    /**
     * Get the unmodifiable set of {@link #relatedDependencies}. This field is
     * used to collect other dependencies which really represent the same
     * dependency, and may be presented as one item in reports.
     *
     * @return the unmodifiable set of relatedDependencies
     */
    public synchronized Set<Dependency> getRelatedDependencies() {
        return Collections.unmodifiableSet(new HashSet<>(relatedDependencies));
    }

    /**
     * Get the unmodifiable set of projectReferences.
     *
     * @return the unmodifiable set of projectReferences
     */
    public synchronized Set<String> getProjectReferences() {
        return Collections.unmodifiableSet(new HashSet<>(projectReferences));
    }

    /**
     * Adds a project reference.
     *
     * @param projectReference a project reference
     */
    public synchronized void addProjectReference(String projectReference) {
        this.projectReferences.add(projectReference);
    }

    /**
     * Add a collection of project reference.
     *
     * @param projectReferences a set of project references
     */
    public synchronized void addAllProjectReferences(Set<String> projectReferences) {
        this.projectReferences.addAll(projectReferences);
    }

    /**
     * Adds a related dependency. The internal collection is normally a
     * {@link java.util.TreeSet}, which relies on
     * {@link #compareTo(Dependency)}. A consequence of this is that if you
     * attempt to add a dependency with the same file path (modulo character
     * case) as one that is already in the collection, it won't get added.
     *
     * @param dependency a reference to the related dependency
     */
    public synchronized void addRelatedDependency(Dependency dependency) {
        if (this == dependency) {
            LOGGER.warn("Attempted to add a circular reference - please post the log file to issue #172 here "
                    + "https://github.com/jeremylong/DependencyCheck/issues/172");
            LOGGER.debug("this: {}", this);
            LOGGER.debug("dependency: {}", dependency);
        } else if (!relatedDependencies.add(dependency)) {
            LOGGER.debug("Failed to add dependency, likely due to referencing the same file as another dependency in the set.");
            LOGGER.debug("this: {}", this);
            LOGGER.debug("dependency: {}", dependency);
        }
    }

    /**
     * Removes a related dependency.
     *
     * @param dependency the dependency to remove
     */
    public synchronized void removeRelatedDependencies(Dependency dependency) {
        this.relatedDependencies.remove(dependency);
    }

    /**
     * Get the value of availableVersions.
     *
     * @return the value of availableVersions
     */
    public synchronized List<String> getAvailableVersions() {
        return Collections.unmodifiableList(new ArrayList<>(availableVersions));
    }

    /**
     * Adds a version to the available version list.
     *
     * @param version the version to add to the list
     */
    public synchronized void addAvailableVersion(String version) {
        this.availableVersions.add(version);
    }

    /**
     * Returns whether or not this dependency is virtual or not. Virtual
     * dependencies are specified during object constructor. No setter.
     *
     * @return true if Dependency is virtual, false if not
     */
    public boolean isVirtual() {
        return isVirtual;
    }

    /**
     * Implementation of the Comparable&lt;Dependency&gt; interface. The
     * comparison is solely based on the file path.
     *
     * @param o a dependency to compare
     * @return an integer representing the natural ordering
     */
    @Override
    public int compareTo(Dependency o) {
        return this.getFilePath().compareToIgnoreCase(o.getFilePath());
    }

    /**
     * Implementation of the equals method.
     *
     * @param obj the object to compare
     * @return true if the objects are equal, otherwise false
     */
    @Override
    public boolean equals(Object obj) {
        if (obj == null || getClass() != obj.getClass()) {
            return false;
        }
        final Dependency other = (Dependency) obj;
        return new EqualsBuilder()
                .appendSuper(super.equals(obj))
                .append(this.actualFilePath, other.actualFilePath)
                .append(this.filePath, other.filePath)
                .append(this.fileName, other.fileName)
                .append(this.packagePath, other.packagePath)
                .append(this.md5sum, other.md5sum)
                .append(this.sha1sum, other.sha1sum)
                .append(this.identifiers, other.identifiers)
                .append(this.description, other.description)
                .append(this.license, other.license)
                .append(this.vulnerabilities, other.vulnerabilities)
                .append(this.projectReferences, other.projectReferences)
                .append(this.availableVersions, other.availableVersions)
                .isEquals();
    }

    /**
     * Generates the HashCode.
     *
     * @return the HashCode
     */
    @Override
    public int hashCode() {
        return new HashCodeBuilder(3, 47)
                .appendSuper(super.hashCode())
                .append(actualFilePath)
                .append(filePath)
                .append(fileName)
                .append(md5sum)
                .append(sha1sum)
                .append(identifiers)
                .append(description)
                .append(license)
                .append(vulnerabilities)
                .append(projectReferences)
                .append(availableVersions)
                .toHashCode();
    }

    /**
     * Standard toString() implementation showing the filename, actualFilePath,
     * and filePath.
     *
     * @return the string representation of the file
     */
    @Override
    public String toString() {
        return "Dependency{ fileName='" + fileName + "', actualFilePath='" + actualFilePath
                + "', filePath='" + filePath + "', packagePath='" + packagePath + "'}";
    }

<<<<<<< HEAD
    /**
     * Add a list of suppressed vulnerabilities to the collection.
     *
     * @param vulns the list of suppressed vulnerabilities to add
     */
    public synchronized void addSuppressedVulnerabilities(List<Vulnerability> vulns) {
        this.suppressedVulnerabilities.addAll(vulns);
    }
=======
	/**
	 * @return the version
	 */
	public String getVersion() {
		return version;
	}

	/**
	 * @param version
	 *            the version to set
	 */
	public void setVersion(String version) {
		this.version = version;
	}

	/**
	 * @return the ecosystem
	 */
	public String getEcosystem() {
		return ecosystem;
	}

	/**
	 * @param ecosystem
	 *            the ecosystem to set
	 */
	public void setEcosystem(String ecosystem) {
		this.ecosystem = ecosystem;
	}
>>>>>>> c33cc3f2
}<|MERGE_RESOLUTION|>--- conflicted
+++ resolved
@@ -125,17 +125,17 @@
      * Defines an actual or virtual dependency.
      */
     private boolean isVirtual = false;
-    
+
     /**
      * Defines the human-recognizable name for the dependency
      */
     private String name;
-    
+
     /**
      * Defines the human-recognizable version for the dependency
      */
     private String version;
-    
+
     /**
      * A descriptor for the type of dependency based on which analyzer added it
      * or collected evidence about it
@@ -265,23 +265,23 @@
 
     /**
      * Returns the file name to display in reports; if no display file name has
-     * been set it will default to constructing a name based on the name and version 
-     * fields, otherwise it will return the actual file name.
+     * been set it will default to constructing a name based on the name and
+     * version fields, otherwise it will return the actual file name.
      *
      * @return the file name to display
      */
-	public String getDisplayFileName() {
-		if (displayName != null) {
-			return displayName;
-		}
-		if (name == null) {
-			return fileName;
-		}
-		if (version == null) {
-			return name;
-		}
-		return name + ":" + version;
-	}
+    public String getDisplayFileName() {
+        if (displayName != null) {
+            return displayName;
+        }
+        if (name == null) {
+            return fileName;
+        }
+        if (version == null) {
+            return name;
+        }
+        return name + ":" + version;
+    }
 
     /**
      * <p>
@@ -511,34 +511,21 @@
     }
 
     /**
-<<<<<<< HEAD
+     * @return the name
+     */
+    public String getName() {
+        return name;
+    }
+
+    /**
+     * @param name the name to set
+     */
+    public void setName(String name) {
+        this.name = name;
+    }
+
+    /**
      * Get the unmodifiable sorted set of vulnerabilities.
-=======
-	 * @return the name
-	 */
-	public String getName() {
-		return name;
-	}
-
-	/**
-	 * @param name the name to set
-	 */
-	public void setName(String name) {
-		this.name = name;
-	}
-
-	/**
-     * Get the list of vulnerabilities.
-     *
-     * @return the list of vulnerabilities
-     */
-    public SortedSet<Vulnerability> getVulnerabilities() {
-        return vulnerabilities;
-    }
-
-    /**
-     * Set the value of vulnerabilities.
->>>>>>> c33cc3f2
      *
      * @return the unmodifiable sorted set of vulnerabilities
      */
@@ -771,7 +758,6 @@
                 + "', filePath='" + filePath + "', packagePath='" + packagePath + "'}";
     }
 
-<<<<<<< HEAD
     /**
      * Add a list of suppressed vulnerabilities to the collection.
      *
@@ -780,35 +766,32 @@
     public synchronized void addSuppressedVulnerabilities(List<Vulnerability> vulns) {
         this.suppressedVulnerabilities.addAll(vulns);
     }
-=======
-	/**
-	 * @return the version
-	 */
-	public String getVersion() {
-		return version;
-	}
-
-	/**
-	 * @param version
-	 *            the version to set
-	 */
-	public void setVersion(String version) {
-		this.version = version;
-	}
-
-	/**
-	 * @return the ecosystem
-	 */
-	public String getEcosystem() {
-		return ecosystem;
-	}
-
-	/**
-	 * @param ecosystem
-	 *            the ecosystem to set
-	 */
-	public void setEcosystem(String ecosystem) {
-		this.ecosystem = ecosystem;
-	}
->>>>>>> c33cc3f2
+
+    /**
+     * @return the version
+     */
+    public String getVersion() {
+        return version;
+    }
+
+    /**
+     * @param version the version to set
+     */
+    public void setVersion(String version) {
+        this.version = version;
+    }
+
+    /**
+     * @return the ecosystem
+     */
+    public String getEcosystem() {
+        return ecosystem;
+    }
+
+    /**
+     * @param ecosystem the ecosystem to set
+     */
+    public void setEcosystem(String ecosystem) {
+        this.ecosystem = ecosystem;
+    }
 }