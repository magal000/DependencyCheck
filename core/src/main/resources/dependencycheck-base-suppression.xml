<?xml version="1.0" encoding="UTF-8"?>
<suppressions xmlns="https://jeremylong.github.io/DependencyCheck/dependency-suppression.1.3.xsd">
   <suppress base="true">
        <notes><![CDATA[
      	nio-stream-storage is not 'github.com/containers/storage'. see #3273
        ]]></notes>
        <packageUrl regex="true">^pkg:maven/org\.synchronoss\.cloud/nio\-stream\-storage@.*$</packageUrl>
        <cpe>cpe:/a:storage_project:storage</cpe>
   </suppress>
   <suppress base="true">
        <notes><![CDATA[
	    FP per #3241
	    ]]></notes>
        <gav regex="true">^io\.awspring\.cloud:spring-cloud-.*$</gav>
        <cpe>cpe:/a:pivotal_software:spring_framework</cpe>
        <cpe>cpe:/a:pivotal_software:spring_framework</cpe>
        <cpe>cpe:/a:context_project:context</cpe>
   </suppress>
   <suppress base="true">
        <notes><![CDATA[
        FP per #3230
        ]]></notes>
      <packageUrl regex="true">^pkg:maven/io\.github\.x\-stream/mxparser@.*$</packageUrl>
      <cpe>cpe:/a:xstream_project:xstream</cpe>
      <cpe>cpe:/a:oracle:jdk</cpe>
   </suppress>
   <suppress base="true">
        <notes><![CDATA[
        FP per #3073
        ]]></notes>
        <packageUrl regex="true">^pkg:maven/io\.pivotal\.cfenv/java\-cfenv\-boot\-pivotal\-scs@.*$</packageUrl>
        <cpe>cpe:/a:pivotal_software:spring_boot</cpe>
        <cpe>cpe:/a:pivotal_software:spring_framework</cpe>
    </suppress>
    <suppress base="true">
        <notes><![CDATA[
        FP per #3053
        ]]></notes>
        <packageUrl regex="true">^pkg:maven/org\.seleniumhq\.selenium/selenium\-opera\-driver@.*$</packageUrl>
        <cpe>cpe:/a:opera:opera</cpe>
        <cpe>cpe:/a:opera_software:opera</cpe>
    </suppress>
    <suppress base="true">
        <notes><![CDATA[
        FP per #3000
        ]]></notes>
        <packageUrl regex="true">^pkg:(generic|nuget)/(ProcessSnapshotCleanup|QTAgent.{0,10}|QTDCAgent|QTDCAgent32|TDEnvCleanup|UiaComWrapper|VSTestVideoRecorder|VisualStudioDatastoreConfigurationProvider|msdia140typelib_clr0200)@.*$</packageUrl>
        <cpe>cpe:/a:microsoft:visual_studio</cpe>
    </suppress>
    <suppress base="true"> 
        <notes><![CDATA[
        FP per #3000
        ]]></notes>
        <packageUrl regex="true">^pkg:(generic|nuget)/(Microsoft\.)?(IntelliTrace|TestPlatform|VisualStudio\.).*$</packageUrl>
        <cpe>cpe:/a:microsoft:visual_studio</cpe>
        <cpe>cpe:/a:microsoft:ie</cpe>
    </suppress>
    <suppress base="true">
        <notes><![CDATA[
        FP per #3000
        ]]></notes>
        <filePath regex="true">.*\.TestTools\..*\.dll</filePath>
        <cpe>cpe:/a:microsoft:visual_studio</cpe>
        <cpe>cpe:/a:microsoft:ie</cpe>
    </suppress>
    <suppress base="true">
        <notes><![CDATA[
        FP per #3000
        ]]></notes>
        <packageUrl regex="true">^pkg:(generic|nuget)/Microsoft\.Dia.*$</packageUrl>
        <cpe>cpe:/a:dia:dia</cpe>
    </suppress>
    <suppress base="true">
        <notes><![CDATA[
        FP per #3021
        ]]></notes>
        <packageUrl regex="true">^pkg:maven/io\.helidon\.microprofile\.server/helidon\-microprofile\-server@.*$</packageUrl>
        <cpe>cpe:/a:oracle:http_server</cpe>
    </suppress>
    <suppress base="true">
        <notes><![CDATA[
        FP per #3015 & #3016
        ]]></notes>
        <packageUrl regex="true">^pkg:maven/co\.elastic\.apm/apm\-.*$</packageUrl>
        <cpe>cpe:/a:grpc:grpc</cpe>
        <cpe>cpe:/a:apache:httpclient</cpe>
    </suppress>
    <suppress base="true">
        <notes><![CDATA[
        FP per #3005
        ]]></notes>
        <packageUrl regex="true">^pkg:maven/com\.google\.apis/google\-api\-services\-sqladmin@.*$</packageUrl>
        <cpe>cpe:/a:www-sql_project:www-sql</cpe>
    </suppress>
    <suppress base="true">
        <notes><![CDATA[
        FP per #3005
        ]]></notes>
        <packageUrl regex="true">^pkg:maven/com\.google\.cloud\.sql/jdbc\-socket\-factory\-core@.*$</packageUrl>
        <cpe>cpe:/a:www-sql_project:www-sql</cpe>
    </suppress>
    <suppress base="true">
        <notes><![CDATA[
        FP per #3004
        ]]></notes>
        <packageUrl regex="true">^pkg:maven/io\.r2dbc/r2dbc\-postgresql@.*$</packageUrl>
        <cpe>cpe:/a:postgresql:postgresql</cpe>
    </suppress>
    <suppress base="true">
        <notes><![CDATA[
        FP per #3002
        ]]></notes>
        <packageUrl regex="true">^pkg:maven/io\.opencensus/opencensus\-contrib\-grpc\-metrics@.*$</packageUrl>
        <cpe>cpe:/a:grpc:grpc</cpe>
    </suppress>
    <suppress base="true">
        <notes><![CDATA[
        FP per #3002, CVE is for grpc-js and c
        ]]></notes>
        <packageUrl regex="true">^pkg:maven/io\.grpc/grpc\-.*$</packageUrl>
        <cve>CVE-2020-7768</cve>
        <cve>CVE-2017-7861</cve>
        <cve>CVE-2017-8359</cve>
        <cve>CVE-2017-9431</cve>
    </suppress>
    <suppress base="true">
        <notes><![CDATA[
        FP per #3002, CVE is for grpc-js and c
        ]]></notes>
        <packageUrl regex="true">^pkg:maven/com\.google\.api\.grpc/grpc\-google\-common\-protos@.*$</packageUrl>
        <cve>CVE-2020-7768</cve>
        <cve>CVE-2017-7861</cve>
        <cve>CVE-2017-8359</cve>
        <cve>CVE-2017-9431</cve>
    </suppress>
    <suppress base="true">
        <notes><![CDATA[
        FP per #3002, CVE is for grpc-js
        ]]></notes>
        <packageUrl regex="true">^pkg:maven/com\.lightstep\.tracer/.*$</packageUrl>
        <cpe>cpe:/a:grpc:grpc</cpe>
    </suppress>
    <suppress base="true">
        <notes><![CDATA[
        FP per #3001
        ]]></notes>
        <packageUrl regex="true">^pkg:maven/com\.google\.http\-client/google\-http\-client@.*$</packageUrl>
        <cpe>cpe:/a:apache:httpclient</cpe>
    </suppress>
    <suppress base="true">
        <notes><![CDATA[
        FP per #2999
        ]]></notes>
        <packageUrl regex="true">^pkg:maven/io\.github\.jhipster/jhipster\-framework@.*$</packageUrl>
        <cve>CVE-2019-16303</cve>
    </suppress>
    <suppress base="true">
        <notes><![CDATA[
        FP per #2982
        ]]></notes>
        <packageUrl regex="true">^pkg:maven/org\.mybatis/mybatis\-spring@.*$</packageUrl>
        <cpe>cpe:/a:mybatis:mybatis</cpe>
    </suppress>
    <suppress base="true">
        <notes><![CDATA[
        FP per #2978
        ]]></notes>
        <packageUrl regex="true">^pkg:(generic|nuget)/Microsoft\.IdentityModel\.Protocols\.OpenIdConnect@.*$</packageUrl>
        <cpe>cpe:/a:microsoft:identitymodel</cpe>
        <cpe>cpe:/a:openid:openid</cpe>
        <cpe>cpe:/a:openid:openid_connect</cpe>
    </suppress>
    <suppress base="true">
        <notes><![CDATA[
        FP per #2972
        ]]></notes>
        <packageUrl regex="true">^pkg:composer/php\-.*$</packageUrl>
        <cpe>cpe:/a:php:php</cpe>
    </suppress>
    <suppress base="true">
        <notes><![CDATA[
        FP per #2957
        ]]></notes>
        <packageUrl regex="true">^pkg:maven/org\.jboss\.resteasy/resteasy\-spring\-boot\-starter@.*$</packageUrl>
        <cpe>cpe:/a:redhat:resteasy</cpe>
    </suppress>
    <suppress base="true">
        <notes><![CDATA[
        FP per #2956
        ]]></notes>
        <packageUrl regex="true">^pkg:maven/com\.github\.docker\-java/docker\-java.*$</packageUrl>
        <cpe>cpe:/a:docker:docker</cpe>
    </suppress>
    <suppress base="true">
        <notes><![CDATA[
        FP per #2940
        ]]></notes>
        <packageUrl regex="true">^pkg:npm/cross\-env@.*$</packageUrl>
        <cpe>cpe:/a:crossenv_project:crossenv</cpe>
    </suppress>
    <suppress base="true">
        <notes><![CDATA[
        FP per #2955
        ]]></notes>
        <packageUrl regex="true">^pkg:maven/io\.micrometer/micrometer\-core@.*$</packageUrl>
        <cpe>cpe:/a:vmware:ace</cpe>
        <cpe>cpe:/a:vmware:vmware_ace</cpe>
    </suppress>
    <suppress base="true">
        <notes><![CDATA[
        FP per #2594
        ]]></notes>
        <packageUrl regex="true">^pkg:maven/ch\.qos\.logback\.contrib/.*$</packageUrl>
        <cpe>cpe:/a:logback:logback</cpe>
    </suppress>
    <suppress base="true">
        <notes><![CDATA[
        FP per #2395
        ]]></notes>
        <packageUrl regex="true">^pkg:maven/be\.sysa\.log\-sanitizer/log\-sanitizer\-logback@.*$</packageUrl>
        <cpe>cpe:/a:logback:logback</cpe>
    </suppress>
    <suppress base="true">
        <notes><![CDATA[
        FP per #2928
        ]]></notes>
        <packageUrl regex="true">^pkg:maven/org\.graalvm.*$</packageUrl>
        <cpe>cpe:/a:oracle:openjdk</cpe>
        <cpe>cpe:/a:sun:openjdk</cpe>
    </suppress>
    <suppress base="true">
        <notes><![CDATA[
        FP per #2928
        ]]></notes>
        <packageUrl regex="true">^pkg:maven/org\.graalvm\..*$</packageUrl>
        <cpe>cpe:/a:oracle:graalvm</cpe>
    </suppress>
    <suppress base="true">
        <notes><![CDATA[
        FP per #2928
        ]]></notes>
        <packageUrl regex="true">^pkg:maven/org\.graalvm/graal\-sdk@.*$</packageUrl>
        <cpe>cpe:/a:oracle:graalvm</cpe>
    </suppress>
    <suppress base="true">
        <notes><![CDATA[
        FP per #2928
        ]]></notes>
        <packageUrl regex="true">^pkg:maven/org\.graalvm/launcher\-common@.*$</packageUrl>
        <cpe>cpe:/a:oracle:graalvm</cpe>
    </suppress>
    <suppress base="true">
        <notes><![CDATA[
        FP per #2928
        ]]></notes>
        <packageUrl regex="true">^pkg:maven/org\.graalvm/polyglot\-tck@.*$</packageUrl>
        <cpe>cpe:/a:oracle:graalvm</cpe>
    </suppress>
    <suppress base="true">
        <notes><![CDATA[
        FP per #2927 & #2931
        ]]></notes>
        <packageUrl regex="true">^pkg:maven/org\.springframework\.cloud/spring\-cloud\-.*$</packageUrl>
        <cpe>cpe:/a:vmware:cloud_foundation</cpe>
    </suppress>
    <suppress base="true">
        <notes><![CDATA[
        FP per #2923
        ]]></notes>
        <packageUrl regex="true">^pkg:maven/org\.netbeans\.external/.*$</packageUrl>
        <cpe>cpe:/a:apache:netbeans</cpe>
    </suppress>
    <suppress base="true">
        <notes><![CDATA[
        FP per #1721
        ]]></notes>
        <packageUrl regex="true">^pkg:maven/org\.springframework\.batch/spring\-batch\-infrastructure@.*$</packageUrl>
        <cpe>cpe:/a:vmware:infrastructure</cpe>
    </suppress>
    <suppress base="true">
        <notes><![CDATA[
        FP per #2975
        ]]></notes>
        <packageUrl regex="true">^pkg:maven/com\.itextpdf\.tool/xfa\-.*$</packageUrl>
        <cpe>cpe:/a:itextpdf:itext</cpe>
    </suppress>
    <suppress base="true">
        <notes><![CDATA[
        FP per #2974
        ]]></notes>
        <packageUrl regex="true">^pkg:maven/com\.itextpdf/xfa\-.*$</packageUrl>
        <cpe>cpe:/a:itextpdf:itext</cpe>
    </suppress>
    <suppress base="true">
        <notes><![CDATA[
        FP per #2433
        ]]></notes>
        <packageUrl regex="true">^pkg:maven/com\.itextpdf/typography@.*$</packageUrl>
        <cpe>cpe:/a:itextpdf:itext</cpe>
    </suppress>
    <suppress base="true">
        <notes><![CDATA[
        FP per #2433
        ]]></notes>
        <packageUrl regex="true">^pkg:maven/com\.itextpdf/itext\-licensekey\-volume@.*$</packageUrl>
        <cpe>cpe:/a:itextpdf:itext</cpe>
    </suppress>
    <suppress base="true">
        <notes><![CDATA[
        FP per #2453
        TODO - there are likely several other testcontainer suppressions that should be added
        ]]></notes>
        <packageUrl regex="true">^pkg:maven/org\.testcontainers/postgresql@.*$</packageUrl>
        <cpe>cpe:/a:postgresql:postgresql</cpe>
    </suppress>
    <suppress base="true">
        <notes><![CDATA[
        FP per #2464  Java implementation of a C# lib - CPE is for the C# version
        ]]></notes>
        <packageUrl regex="true">^pkg:maven/org\.msgpack/msgpack@.*$</packageUrl>
        <cpe>cpe:/a:messagepack:messagepack</cpe>
    </suppress>
    <suppress base="true">
        <notes><![CDATA[
        FP per #2489
        ]]></notes>
        <packageUrl regex="true">^pkg:maven/io\.dropwizard\.logback/logback\-throttling\-appender@.*$</packageUrl>
        <cpe>cpe:/a:logback:logback</cpe>
    </suppress>
    <suppress base="true">
        <notes><![CDATA[
        FP per #2498
        ]]></notes>
        <packageUrl regex="true">^pkg:maven/org\.springframework\.boot/spring\-boot\-loader\-tools@.*$</packageUrl>
        <cpe>cpe:/a:vmware:tools</cpe>
    </suppress>
    <suppress base="true">
        <notes><![CDATA[
        FP per #2499 and #2600
        ]]></notes>
        <packageUrl regex="true">^pkg:maven/org\.jetbrains\.kotlinx/kotlinx\-coroutines\-.*$</packageUrl>
        <cpe>cpe:/a:jetbrains:kotlin</cpe>
    </suppress>
    <suppress base="true">
        <notes><![CDATA[
        This suppresses false positives for Microsoft.VisualStudio.QualityTools.UnitTestFramework.dll.
        ]]></notes>
        <filePath regex="true">.*Microsoft\.VisualStudio\.QualityTools\.UnitTestFramework*\.dll</filePath>
        <cve>CVE-2014-3802</cve>
    </suppress>
    <suppress base="true">
        <notes><![CDATA[
        This suppresses false positives for EntityFramework.SqlServer.dll.
        ]]></notes>
        <filePath regex="true">.*EntityFramework\.SqlServer*\.dll</filePath>
        <cpe>cpe:/a:microsoft:server:6.0.0.0</cpe>
        <cpe>cpe:/a:microsoft:sql_server:6.0</cpe>
    </suppress>
    <suppress base="true">
        <notes><![CDATA[
        This suppresses false positives identified on spring security.
        ]]></notes>
        <gav regex="true">org\.springframework\.security:spring.*</gav>
        <cpe>cpe:/a:mod_security:mod_security</cpe>
        <cpe>cpe:/a:springsource:spring_framework</cpe>
        <cpe>cpe:/a:vmware:springsource_spring_framework</cpe>
        <cpe>cpe:/a:pivotal:spring_framework</cpe>
        <cpe>cpe:/a:pivotal_software:spring_framework</cpe>
        <cve>CVE-2018-1258</cve>
    </suppress>
    <suppress base="true">
        <notes><![CDATA[
            FP per #2242
        ]]></notes>
        <packageUrl regex="true">^pkg:maven/org\.bouncycastle.*$</packageUrl>
        <cpe>cpe:/a:oracle:jdk</cpe>
    </suppress>
    <suppress base="true">
        <notes><![CDATA[
            FP per #2247 CVE candidate was withdrawn by the CNA
        ]]></notes>
        <packageUrl regex="true">^pkg:maven/org\.owasp\.antisamy/antisamy@.*$</packageUrl>
        <vulnerabilityName>CVE-2018-1000643</vulnerabilityName>
    </suppress>
    <suppress base="true">
        <notes><![CDATA[
        This suppresses false positives identified on spring security.
        ]]></notes>
        <filePath regex="true">.*spring-security-[^\\/]*\.jar$</filePath>
        <cpe>cpe:/a:mod_security:mod_security</cpe>
        <cpe>cpe:/a:springsource:spring_framework</cpe>
        <cpe>cpe:/a:vmware:springsource_spring_framework</cpe>
        <cpe>cpe:/a:pivotal:spring_framework</cpe>
        <cpe>cpe:/a:pivotal_software:spring_framework</cpe>
    </suppress>
    <suppress base="true">
        <notes><![CDATA[
       Don't flag specific CVEs for spring framework related components (i.e. org.springframework.data).
       ]]></notes>
        <gav regex="true">^org\.springframework\..*$</gav>
        <cve>CVE-2016-9878</cve>
        <cve>CVE-2018-1270</cve>
        <cve>CVE-2018-1271</cve>
        <cve>CVE-2018-1272</cve>
    </suppress>
    <suppress base="true">
        <notes><![CDATA[
       False positive per #1513. Spring-boot-starter-data-rest is not data-rest (however, it does
           depend on spring-data-rest so the actual library will get flagged instead of the "boot" version
           being flagged as spring-data-rest with the wrong version number)
       ]]></notes>
        <gav regex="true">^org\.springframework\.boot:spring-boot-starter-data-rest:.*$</gav>
        <cpe>cpe:/a:pivotal_software:spring_data_rest</cpe>
        <cpe>cpe:/a:pivotal_software:spring_boot</cpe>
    </suppress>
    <suppress base="true">
        <notes><![CDATA[
        This suppreses additional false positives for the xstream library that occur because spring has a copy of this library.
            com.springsource.com.thoughtworks.xstream-1.3.1.jar
        ]]></notes>
        <gav regex="true">com\.thoughtworks\.xstream:xstream:.*</gav>
        <cpe>cpe:/a:springsource:spring_framework</cpe>
    </suppress>
    <suppress base="true">
        <notes><![CDATA[
        Suppresses false positives on velocity tools.
        ]]></notes>
        <gav regex="true">org\.apache\.velocity:velocity-tools:.*</gav>
        <cpe>cpe:/a:apache:struts</cpe>
    </suppress>
    <suppress base="true">
        <notes><![CDATA[
            1. Sandbox is a php blog platform and should not be flagged as a CPE for java or .net dependencies.
            2. Open media is php and won't be in a jar, dll, etc. See issue #814.
            3. file and file_project are not assembiles or java libraries
            4. Shim is *nix and is not an assembly or java lib. 
            5. date_project is a drupal library
            6. net dns is a php module
            7. Even if a node.js package exists - we aren't flagging the entire node.js
            8. Context project is drupal plugin
            9. mail_project is ruby library
            10. ldap_project is part of type3 written in php
            11. user import project is used in drupal (i.e. php)
            12. root is a c++ project https://github.com/root-project/root/
            13. xml_sec is a C library for XML security
            14. rest easy project is ruby library
            15. hub_project is a ruby library (#1130)
            16. views_project is a drupal plugin (#1077)
            17. restful_web_services_project:restful_web_services is a drupal plugin (#1077)
            18. font_project is a php library (#1166)
            19. amazon_aws_project is a drupal utility (#1290)
            20. google android should not be flagged for the base library
            21. ws_project is a node websocket client (#1535)
            22. first_project first is an Ethereum smart contract (#1588)
            23. interact is a php project (#1609)
            24. finder is drupal plugin (#1626)
            25. archiver project is a golang module (#1627)
            26. r_project is the r programming language
            27. r_project is the r programming language
            28. cpe:/a:jwt_project:jwt is a php library (#1697)
            29. remove FP on git
            30. remove FP on git
            31. remove FP on git
            32. Suppresses false positives on .NET mono
            33. Suppresses false positives on .NET mono
            34. Suppresses false positives on .NET mono
            35. app_project is an electron project. #1549
            36. <cpe>cpe:/a:json-jwt_project:json-jwt</cpe> is a ruby lib #1791
            37. <cpe>cpe:/a:zip_project:zip</cpe> is an etherium related project #1788
            38. <cpe>cpe:/a:echo_project:echo</cpe> is a php media wiki project #1786
            39. <cpe>cpe:/a:util-linux_project:util-linux</cpe> c util on linux #2069
            40. <cpe>cpe:/a:bitmap_project:bitmap</cpe> is a C library #1961
            41. <cpe>cpe:/a:security-framework_project:security-framework</cpe> is a rust library
            42. <cpe>cpe:/a:next:next</cpe> is NeXT system.
            43. <cpe>cpe:/a:property_pro:property_pro</cpe> is classic ASP
            44. <cve>CVE-2020-10663</cve> is a ruby vulnerability
            45. Facebook is not a dependency
            46. gitlab is not a depenency #2567 and is built using ruby
            47. DeleGate is a C-language application #2435
            48. thread_project - etherium token (https://nvd.nist.gov/vuln/detail/CVE-2018-13752) #1718
            49. data_tools is a python library #1667
            50. tag project is a GO implemention #3047 & #3043
        ]]></notes>
        <filePath regex="true">.*(\.(dll|jar|ear|war|pom|nupkg|nuspec|aar)|pom\.xml|package.json|packages.config)$</filePath>
        <cpe>cpe:/a:sandbox:sandbox</cpe>
        <cpe>cpe:/a:openmedia:openmedia</cpe>        
        <cpe>cpe:/a:file_project:file</cpe>
        <cpe>cpe:/a:file:file</cpe>
        <cpe>cpe:/a:shim:shim</cpe>
        <cpe>cpe:/a:shim_project:shim</cpe>        
        <cpe>cpe:/a:date_project:date</cpe>
        <cpe>cpe:/a:net_dns:net_dns</cpe>
        <cpe>cpe:/a:nodejs:node.js</cpe>
        <cpe>cpe:/a:nodejs:nodejs</cpe>
        <cpe>cpe:/a:context_project:context</cpe>
        <cpe>cpe:/a:mail_project:mail</cpe>
        <cpe>cpe:/a:ldap_project:ldap</cpe>
        <cpe>cpe:/a:user_import_project:user_import</cpe>
        <cpe>cpe:/a:root:root</cpe>
        <cpe>cpe:/a:xmlsec_project:xmlsec</cpe>
        <cpe>cpe:/a:rest-client_project:rest-client</cpe>
        <cpe>cpe:/a:hub_project:hub</cpe>
        <cpe>cpe:/a:views_project:views</cpe>
        <cpe>cpe:/a:restful_web_services_project:restful_web_services</cpe>
        <cpe>cpe:/a:php:php</cpe>
        <cpe>cpe:/a:font_project:font</cpe>
        <cpe>cpe:/a:amazon_aws_project:amazon_aws</cpe>
        <cpe>cpe:/a:google:android</cpe>
        <cpe>cpe:/a:ws_project:ws</cpe>
        <cpe>cpe:/a:first_project:first</cpe>
        <cpe>cpe:/a:interact:interact</cpe>
        <cpe>cpe:/a:finder_project:finder</cpe>
        <cpe>cpe:/a:archiver_project:archiver</cpe>
        <cpe>cpe:/a:r_project:r</cpe>
        <cpe>cpe:/a:jwt_project:jwt</cpe>
        <cpe>cpe:/a:git_project:git</cpe>
        <cpe>cpe:/a:git:git</cpe>
        <cpe>cpe:/a:git_for_windows_project:git_for_windows</cpe>
        <cpe>cpe:/a:mono-project:mono</cpe>
        <cpe>cpe:/a:mono:mono</cpe>
        <cpe>cpe:/a:mono_project:mono</cpe>
        <cpe>cpe:/a:app_project:app</cpe>
        <cpe>cpe:/a:json-jwt_project:json-jwt</cpe>
        <cpe>cpe:/a:zip_project:zip</cpe>
        <cpe>cpe:/a:echo_project:echo</cpe>
        <cpe>cpe:/a:util-linux_project:util-linux</cpe>
        <cpe>cpe:/a:bitmap_project:bitmap</cpe>
        <cpe>cpe:/a:security-framework_project:security-framework</cpe>
        <cpe>cpe:/a:next:next</cpe>
        <cpe>cpe:/a:property_pro:property_pro</cpe>
        <cve>CVE-2020-10663</cve>
        <cpe>cpe:/a:facebook:facebook</cpe>
        <cpe>cpe:/a:gitlab:gitlab</cpe>
        <cpe>cpe:/a:delegate:delegate</cpe>
        <cpe>cpe:/a:thread_project:thread</cpe>
        <cpe>cpe:/a:data_tools_project:data_tools</cpe>
        <cpe>cpe:/a:tag_project:tag</cpe>
    </suppress>
    <suppress base="true">
        <notes><![CDATA[
        Suppress false positives by technology:
            1. dash
            2. node.js modules (#1095)
            3. active directorty (#1091)
            4. active directorty (#1091)
            5. active directorty (#1091)
            5. snmp (#1248)
            5. snmp (#1248)
            6. python (#1055)
            7. python (#1055)
            8. CVE-2017-16046 is for the node.js npm mariadb client (#1364)
            9. sqlserver_project is a node js module (#1388)
            10. auth0 is a javascript library (#1925)
            11. JAR files should not be identified as github
            12. <cpe>cpe:/a:data-tools_project:data_tools</cpe> is a python project #1961
            13. flow_project reports an Ethereum token issue
            14. ghost CMS is a node.js package (#3203)
        ]]></notes>
        <filePath regex="true">.*(\.(jar|ear|war|pom)|pom\.xml)$</filePath>
        <cpe>cpe:/a:dash:dash</cpe>
        <cpe>cpe:/a:mustache.js_project:mustache.js</cpe>
        <cpe>cpe:/a:microsoft:active_directory</cpe>
        <cpe>cpe:/a:microsoft:active_directory_federation_services</cpe>
        <cpe>cpe:/a:microsoft:active_directory_services</cpe>
        <cpe>cpe:/a:snmp:snmp</cpe>
        <cpe>cpe:/a:net-snmp:net-snmp</cpe>
        <cpe>cpe:/a:python:python</cpe>
        <cpe>cpe:/a:python_software_foundation:python</cpe>
        <cve>CVE-2017-16046</cve>
        <cpe>cpe:/a:sqlserver_project:sqlserver</cpe>
        <cpe>cpe:/a:auth0:auth0</cpe>
        <cpe>cpe:/a:github:github</cpe>
        <cpe>cpe:/a:data-tools_project:data_tools</cpe>
        <cpe>cpe:/a:flow_project:flow</cpe>
        <cpe>cpe:/a:ghost:ghost</cpe>
    </suppress>
    <suppress base="true">
        <notes><![CDATA[
        Suppresses false positives per #2511
        ]]></notes>
        <packageUrl regex="true">^pkg:maven/com\.vaadin/vaadin\-sass\-compiler@.*$</packageUrl>
        <cpe>cpe:/a:compile-sass_project:compile-sass</cpe>
    </suppress>
    <suppress base="true">
        <notes><![CDATA[
        Suppresses false positives per #2512
        ]]></notes>
        <packageUrl regex="true">^pkg:maven/org\.apache\.poi/ooxml\-schemas@.*$</packageUrl>
        <cpe>cpe:/a:apache:poi</cpe>
    </suppress>
    <suppress base="true">
        <notes><![CDATA[
        Suppresses false positives per #2549
        ]]></notes>
        <packageUrl regex="true">^pkg:maven/org\.jboss\.eap/wildfly\-client\-properties@.*$</packageUrl>
        <cpe>cpe:/a:redhat:wildfly</cpe>
    </suppress>
    <suppress base="true">
        <notes><![CDATA[
        Suppresses false positives
        ]]></notes>
        <packageUrl regex="true">^pkg:npm/rc@.*$</packageUrl>
        <cpe>cpe:/a:rc_project:rc</cpe>
    </suppress>
    <suppress base="true">
        <notes><![CDATA[
        Suppresses false positives per #2820
        ]]></notes>
        <packageUrl regex="true">^pkg:(generic|nuget)/(microsoft\.)?jQuery[\.-].*$</packageUrl>
        <cpe>cpe:/a:jquery:jquery</cpe>
    </suppress>
    <suppress base="true">
        <notes><![CDATA[
        file name: System.Security.Cryptography.OpenSsl.dll
        ]]></notes>
        <packageUrl regex="true">^pkg:(generic|nuget)/System\.Security\.Cryptography\.OpenSsl@.*$</packageUrl>
        <cpe>cpe:/a:openssl:openssl</cpe>
    </suppress>
    <suppress base="true">
        <notes><![CDATA[
        file name: Microsoft.Bcl.AsyncInterfaces.dll
        ]]></notes>
        <packageUrl regex="true">^pkg:(generic|nuget)/Microsoft\.Bcl\.AsyncInterfaces@.*$</packageUrl>
        <cpe>cpe:/a:microsoft:.net_core</cpe>
    </suppress>
    <suppress base="true">
        <notes><![CDATA[
        Suppresses false positives per #2819
        ]]></notes>
        <packageUrl regex="true">^pkg:(generic|nuget)/Microsoft\.DiaSymReader\.Native\.arm@.*$</packageUrl>
        <cpe>cpe:/a:microsoft:visual_studio</cpe>
        <cpe>cpe:/a:microsoft:visual_studio_2017</cpe>
    </suppress>
    <suppress base="true">
        <notes><![CDATA[
        Suppresses false positives per #2819
        ]]></notes>
        <packageUrl regex="true">^pkg:(generic|nuget)/Microsoft\.DiaSymReader\.Native@.*$</packageUrl>
        <cpe>cpe:/a:dia:dia</cpe>
    </suppress>
    <suppress base="true">
        <notes><![CDATA[
        Suppresses false positives per #2882
        ]]></notes>
        <packageUrl regex="true">^pkg:maven/io\.quarkus/quarkus\-mutiny@.*$</packageUrl>
        <cpe>cpe:/a:mutiny:mutiny</cpe>
    </suppress>
    <suppress base="true">
        <notes><![CDATA[
        Suppresses false positives per #1396.
        ]]></notes>
        <gav regex="true">^org\.mitre:openid-connect-client:.*$</gav>
        <cpe>cpe:/a:openid:openid_connect</cpe>
    </suppress>
    <suppress base="true">
        <notes><![CDATA[
        Suppresses false positives per #1563.
        ]]></notes>
        <gav regex="true">^de\.siegmar:logback-gelf:.*$</gav>
        <cpe>cpe:/a:logback:logback</cpe>
    </suppress>
    <suppress base="true">
        <notes><![CDATA[
        False positive per #2628
        ]]></notes>
        <packageUrl regex="true">^pkg:maven/io\.prometheus\.jmx/.*$</packageUrl>
        <cve>CVE-2019-3826</cve>
    </suppress>
    <suppress base="true">
        <notes><![CDATA[
        False positive per #2001 & #2109
        ]]></notes>
        <gav regex="true">^io\.prometheus:simple.*$</gav>
        <cve>CVE-2019-3826</cve>
    </suppress>
    <suppress base="true">
        <notes><![CDATA[
        False positive per  #2109
        ]]></notes>
        <packageUrl regex="true">^pkg:maven/io\.prometheus/simpleclient_logback@.*$</packageUrl>
        <cpe>cpe:/a:logback:logback</cpe>
    </suppress>
    <suppress base="true">
        <notes><![CDATA[
        Suppresses false positives per #1566.
        ]]></notes>
        <gav regex="true">^org\.springframework\.boot:spring-boot:.*$</gav>
        <cpe>cpe:/a:springsource:spring_framework</cpe>
    </suppress>
    <suppress base="true">
        <notes><![CDATA[
            FP per #1665
            ]]></notes>
        <packageUrl regex="true">^pkg:maven/org\.springframework\.security/spring\-security\-rsa@.*$</packageUrl>
        <cpe>cpe:/a:pivotal:spring_security_oauth</cpe>
        <cpe>cpe:/a:pivotal_software:spring_security</cpe>
    </suppress>
    <suppress base="true">
        <notes><![CDATA[
            Suppresses false positives per #1566.
            ]]></notes>
        <gav regex="true">^org\.springframework\.security\.oauth\.boot:spring-security-oauth2-autoconfigure:.*$</gav>
        <cpe>cpe:/a:pivotal_software:spring_boot</cpe>
        <cpe>cpe:/a:pivotal_software:spring_security</cpe>
    </suppress>
    <suppress base="true">
        <notes><![CDATA[
        Suppresses false positives per #1573.
        ]]></notes>
        <gav regex="true">^io\.netty:netty-tcnative-boringssl-static:.*$</gav>
        <cpe regex="true">^cpe:/a:netty(_project)?:netty.*$</cpe>
    </suppress>
    <suppress base="true">
        <notes><![CDATA[
        Suppresses false positives on Jersey core client.
        ]]></notes>
        <gav regex="true">(com\.sun\.jersey|org\.glassfish\.jersey\.core):jersey-(client|common):.*</gav>
        <cpe>cpe:/a:oracle:glassfish</cpe>
        <cpe>cpe:/a:oracle:oracle_client</cpe>
    </suppress>
    <suppress base="true">
        <notes><![CDATA[
        Suppresses false positives per issue #1614.
        ]]></notes>
        <gav regex="true">^eu\.bitwalker:UserAgentUtils:.*$</gav>
        <cpe>cpe:/a:useragent_project:useragent</cpe>
    </suppress>
    <suppress base="true">
        <notes><![CDATA[
       Supress false positives per issue #1872
       ]]></notes>
        <gav regex="true">^org\.springframework\.security\.oauth:spring-security-oauth2:.*$</gav>
        <cpe>cpe:/a:pivotal_software:spring_security</cpe>
    </suppress>
    <suppress base="true">
        <notes><![CDATA[
        Suppresses false positives per issue #1694.
        ]]></notes>
        <gav regex="true">^org\.springframework\.security\.extensions:spring-security-saml.*$</gav>
        <cpe>cpe:/a:pivotal_software:spring_security</cpe>
        <cpe>cpe:/a:vmware:springsource_spring_security</cpe>
        <cpe>cpe:/a:security-framework_project:security-framework</cpe>
    </suppress>
    <suppress base="true">
        <notes><![CDATA[
        Suppresses false positives per issue #2235.
        ]]></notes>
        <packageUrl regex="true">^pkg:maven/org\.springframework\.security\.kerberos/spring-security-kerberos.*$</packageUrl>
        <cpe>cpe:/a:pivotal_software:spring_security</cpe>
        <cpe>cpe:/a:vmware:springsource_spring_security</cpe>
        <cpe>cpe:/a:security-framework_project:security-framework</cpe>
    </suppress>
    <suppress base="true">
        <notes><![CDATA[
        Suppresses false positives per issue #3219.
        ]]></notes>
        <packageUrl regex="true">^pkg:maven/org\.springframework\.security/spring-security-rsa.*$</packageUrl>
        <cpe>cpe:/a:pivotal_software:spring_security</cpe>
        <cpe>cpe:/a:vmware:springsource_spring_security</cpe>
        <cpe>cpe:/a:security-framework_project:security-framework</cpe>
    </suppress>
    <suppress base="true">
        <notes><![CDATA[
        Suppresses false positives per issue 2246
        ]]></notes>
        <packageUrl regex="true">^pkg:maven/org\.ehcache/ehcache@.*$</packageUrl>
        <cpe>cpe:/a:gradle:gradle</cpe>
    </suppress>
    <suppress base="true">
        <notes><![CDATA[
        Suppresses false positives per issue #1599
        ]]></notes>
        <gav regex="true">^com\.atlassian\.http:atlassian-http:.*$</gav>
        <cpe>cpe:/a:atlassian:bitbucket</cpe>
    </suppress>
    <suppress base="true">
        <notes><![CDATA[
        Suppresses false positives per issue #1595
        ]]></notes>
        <gav regex="true">^org\.springframework\.security:spring-security-jwt:.*$</gav>
        <cpe>cpe:/a:pivotal:spring_security_oauth</cpe>
        <cpe>cpe:/a:pivotal_software:spring_security_oauth</cpe>
        <cpe>cpe:/a:jwt_project:jwt</cpe>
    </suppress>
    <suppress base="true">
        <notes><![CDATA[
        Suppresses false positives per issue #1594
        ]]></notes>
        <gav regex="true">^org\.jfrog\.artifactory\.client:artifactory-java-client-api:.*$</gav>
        <cve>CVE-2016-6501</cve>
    </suppress>
    <suppress base="true">
        <notes><![CDATA[
        Suppresses false positives per issue #1590
        ]]></notes>
        <gav regex="true">^com\.cybersource:flex-server-sdk:.*$</gav>
        <cpe>cpe:/a:flex_project:flex</cpe>
        <cpe>cpe:/a:id:id-software</cpe>
    </suppress>
    <suppress base="true">
        <notes><![CDATA[
        FP per #2627
        ]]></notes>
        <packageUrl regex="true">^pkg:maven/io\.minio/minio@.*$</packageUrl>
        <cve>CVE-2018-1000538</cve>
    </suppress>
    <suppress base="true">
        <notes><![CDATA[
        FP per #2627
        ]]></notes>
        <packageUrl regex="true">^pkg:maven/io\.minio/minio@.*$</packageUrl>
        <cve>CVE-2020-11012</cve>
    </suppress>
    <suppress base="true">
        <notes><![CDATA[
        Suppresses false positives per issue #1587
        ]]></notes>
        <gav regex="true">^org\.apache\.felix:org\.apache\.felix\.configadmin:.*$</gav>
        <cpe>cpe:/a:cm_project:cm</cpe>
    </suppress>
    <suppress base="true">
        <notes><![CDATA[
        FP per #2859
        ]]></notes>
        <packageUrl regex="true">^pkg:maven/com\.atlassian\.httpclient/atlassian\-httpclient\-library@.*$</packageUrl>
        <cpe>cpe:/a:apache:httpclient</cpe>
    </suppress>
    <suppress base="true">
        <notes><![CDATA[
        FP per #2835
        ]]></notes>
        <packageUrl regex="true">^pkg:maven/io\.scanbot/scanbot\-sdk\-imageprocessing@.*$</packageUrl>
        <cpe>cpe:/a:image_processing_software:image_processing_software</cpe>
    </suppress>
    <suppress base="true">
        <notes><![CDATA[
        FP per #2794
        ]]></notes>
        <packageUrl regex="true">^pkg:maven/co\.elastic\.apm/apm\-grails\-plugin@.*$</packageUrl>
        <cpe>cpe:/a:grails:grails</cpe>
    </suppress>
    <suppress base="true">
        <notes><![CDATA[
        FP per #2673 and #2672
        ]]></notes>
        <packageUrl regex="true">^pkg:maven/org\.apache\.geronimo/geronimo\-(health|metrics(-common)?)@.*$</packageUrl>
        <cpe>cpe:/a:apache:geronimo</cpe>
    </suppress>
    <suppress base="true">
        <notes><![CDATA[
        FP per #2652
        ]]></notes>
        <packageUrl regex="true">^pkg:maven/net\.sf\.jasperreports/jasperreports@.*$</packageUrl>
        <cve>CVE-2020-9410</cve>
    </suppress>
    <suppress base="true">
        <notes><![CDATA[
        FP per #2756
        ]]></notes>
        <packageUrl regex="true">^pkg:maven/co\.elastic\.logging/logback\-ecs\-encoder@.*$</packageUrl>
        <cpe>cpe:/a:logback:logback</cpe>
    </suppress>
    <suppress base="true">
        <notes><![CDATA[
        FP per #2768
        ]]></notes>
        <packageUrl regex="true">^pkg:maven/org\.evolvis\.tartools/rfc822@.*$</packageUrl>
        <cpe>cpe:/a:man-cgi_project:man-cgi</cpe>
    </suppress>
    <suppress base="true">
        <notes><![CDATA[
        FP per #2711
        ]]></notes>
        <packageUrl regex="true">^pkg:maven/com\.typesafe\.play/shaded\-oauth@.*$</packageUrl>
        <cpe>cpe:/a:playframework:play_framework</cpe>
    </suppress>
    <suppress base="true">
        <notes><![CDATA[
        FP per #2703
        ]]></notes>
        <packageUrl regex="true">^pkg:maven/org\.slf4j/log4j\-over\-slf4j@.*$</packageUrl>
        <cpe>cpe:/a:apache:log4j</cpe>
    </suppress>
    <suppress base="true">
        <notes><![CDATA[
        FP per #2768
        ]]></notes>
        <packageUrl regex="true">^pkg:maven/org\.apache\.tomcat\.embed/tomcat\-embed\-core@.*$</packageUrl>
        <cve>CVE-2020-8022</cve>
    </suppress>
    <suppress base="true">
        <notes><![CDATA[
        FP per #2683
        ]]></notes>
        <packageUrl regex="true">^pkg:maven/com\.typesafe\.play/cachecontrol_2\.13@.*$</packageUrl>
        <cpe>cpe:/a:playframework:play_framework</cpe>
    </suppress>
    <suppress base="true">
        <notes><![CDATA[
        FP per #1664
        ]]></notes>
        <packageUrl regex="true">^pkg:maven/org\.apache\.camel/camel\-servicenow(\-starter)?@.*$</packageUrl>
        <cpe>cpe:/a:apache:camel</cpe>
        <cpe>cpe:/a:servicenow:servicenow</cpe>
    </suppress>
    <suppress base="true">
        <notes><![CDATA[
        FP per #1664
        ]]></notes>
        <packageUrl regex="true">^pkg:maven/org\.apache\.camel/json\-simple\-ordered@.*$</packageUrl>
        <cpe>cpe:/a:apache:camel</cpe>
    </suppress>
    <suppress base="true">
        <notes><![CDATA[
        FP per #2678
        ]]></notes>
        <packageUrl regex="true">^pkg:maven/org\.apache\.camel/camel\-cxf@.*$</packageUrl>
        <cpe>cpe:/a:apache:cxf</cpe>
    </suppress>
    <suppress base="true">
        <notes><![CDATA[
        FP per #2678
        ]]></notes>
        <packageUrl regex="true">^pkg:maven/org\.apache\.camel/camel\-cxf\-transport@.*$</packageUrl>
        <cpe>cpe:/a:apache:cxf</cpe>
    </suppress>
    <suppress base="true">
        <notes><![CDATA[
        FP per #2859
        ]]></notes>
        <packageUrl regex="true">^pkg:maven/com\.atlassian\.jira/jira\-rest\-java\-client\-api@.*$</packageUrl>
        <cpe>cpe:/a:atlassian:jira</cpe>
        <cpe>cpe:/a:atlassian:jira_core</cpe>
    </suppress>
    <suppress base="true">
        <notes><![CDATA[
        FP per #2859
        ]]></notes>
        <packageUrl regex="true">^pkg:maven/com\.atlassian\.jira/jira\-rest\-java\-client\-core@.*$</packageUrl>
        <cpe>cpe:/a:atlassian:jira</cpe>
        <cpe>cpe:/a:atlassian:jira_core</cpe>
    </suppress>
    <suppress base="true">
        <notes><![CDATA[
        Suppresses false positives per issue #2298
        ]]></notes>
        <packageUrl regex="true">^pkg:maven/com\.github\.docker\-java/docker\-java@.*$</packageUrl>
        <cpe>cpe:/a:docker:docker</cpe>
    </suppress>
    <suppress base="true">
        <notes><![CDATA[
        Suppresses false positives per issue #2310
        ]]></notes>
        <packageUrl regex="true">^pkg:maven/com\.itextpdf/itext\-licensekey@.*$</packageUrl>
        <cpe>cpe:/a:itextpdf:itext</cpe>
    </suppress>
    <suppress base="true">
        <notes><![CDATA[
        Suppresses false positives per issue #2261
        ]]></notes>
        <packageUrl regex="true">^pkg:maven/com\.datomic/(?!datomic-free).*$</packageUrl>
        <cpe>cpe:/a:cognitect:datomic</cpe>
    </suppress>
    <suppress base="true">
        <notes><![CDATA[
        Suppresses false positives per issue #1587
        ]]></notes>
        <gav regex="true">^com\.liferay:org\.apache\.felix\.configadmin:.*$</gav>
        <cpe>cpe:/a:cm_project:cm</cpe>
    </suppress>
    <suppress base="true">
        <notes><![CDATA[
        Suppresses false positives per issue #1585
        ]]></notes>
        <gav regex="true">^org\.apache\.geronimo\.javamail:geronimo-javamail_1\.4_mail:.*$</gav>
        <cpe>cpe:/a:apache:geronimo</cpe>
    </suppress>
    <suppress base="true">
        <notes><![CDATA[
        Suppresses false positives per issue #1585
        ]]></notes>
        <gav regex="true">^geronimo-spec:geronimo-spec-javamail:.*$</gav>
        <cpe>cpe:/a:apache:geronimo</cpe>
    </suppress>
    <suppress base="true">
        <notes><![CDATA[
        Suppresses false positives per issue #1585
        ]]></notes>
        <gav regex="true">^org\.apache\.geronimo\.javamail:geronimo-javamail_1\.4_provider:.*$</gav>
        <cpe>cpe:/a:apache:geronimo</cpe>
    </suppress>
    <suppress base="true">
        <notes><![CDATA[
        Suppresses false positives per issue #1566
        ]]></notes>
        <gav regex="true">^org\.springframework\.security\.oauth\.boot:spring-security-oauth2-autoconfigure:.*$</gav>
        <cpe>cpe:/a:pivotal_software:spring_security_oauth</cpe>
        <cpe>cpe:/a:pivotal:spring_security_oauth</cpe>
    </suppress>
    <suppress base="true">
        <notes><![CDATA[
        Suppresses false positives per issue #2866
        ]]></notes>
        <packageUrl regex="true">^pkg:maven/com\.nimbusds/oauth2\-oidc\-sdk@.*$</packageUrl>
        <cpe>cpe:/a:openid:openid</cpe>
        <cpe>cpe:/a:openid:openid_connect</cpe>
    </suppress>
    <suppress base="true">
        <notes><![CDATA[
        Suppresses fp identified while testing #2686
        ]]></notes>
        <packageUrl regex="true">^pkg:(nuget|generic)/Azure\.Core(_sdk)?@.*$</packageUrl>
        <cpe>cpe:/a:microsoft:.net_core</cpe>
    </suppress>
    <suppress base="true">
        <notes><![CDATA[
        Suppresses false positives per issue #2865
        ]]></notes>
        <packageUrl regex="true">^pkg:maven/com\.microsoft\.azure/msal4j@.*$</packageUrl>
        <cpe>cpe:/a:http_authentication_library_project:http_authentication_library</cpe>
    </suppress>
    <suppress base="true">
        <notes><![CDATA[
        Suppresses false positives per issue #2896
        ]]></notes>
        <packageUrl regex="true">^pkg:maven/com\.microsoft\.azure/msal4j@.*$</packageUrl>
        <cpe>cpe:/a:http_authentication_library_project:http_authentication_library</cpe>
    </suppress>
    <suppress base="true">
        <notes><![CDATA[
        Suppresses false positives per issue #2896
        ]]></notes>
        <packageUrl regex="true">^pkg:maven/com\.nimbusds/oauth2\-oidc\-sdk@.*$</packageUrl>
        <cpe>cpe:/a:openid:openid</cpe>
        <cpe>cpe:/a:openid:openid_connect</cpe>
    </suppress>
    <suppress base="true">
        <notes><![CDATA[
        Suppresses false positives per issue 1581
        ]]></notes>
        <gav regex="true">^org\.apache\.activemq:artemis.*$</gav>
        <cpe>cpe:/a:apache:apache_http_server</cpe>
        <cpe>cpe:/a:apache:http_server</cpe>
        <cpe>cpe:/a:apache:activemq</cpe>
    </suppress>
    <suppress base="true">
        <notes><![CDATA[
        Supresses false positives on jersey-apache-client4
        ]]></notes>
        <gav regex="true">com\.sun\.jersey\.contribs:jersey-apache-client.*</gav>
        <cpe>cpe:/a:apache:httpclient</cpe>
    </suppress>
    <suppress base="true">
        <notes><![CDATA[
        Suppresses false positives on glassfish and grizzly. Updated per issue #672.
        ]]></notes>
        <gav regex="true">org\.glassfish(\.(web|grizzly)):.*(json|faces|jstl|grizzly).*</gav>
        <cpe>cpe:/a:oracle:glassfish</cpe>
        <cpe>cpe:/a:oracle:glassfish_server</cpe>
    </suppress>
    <suppress base="true">
        <notes><![CDATA[
        Akka FP per #2050
        ]]></notes>
        <packageUrl regex="true">^pkg:maven/io\.kamon/kamon\-akka.*$</packageUrl>
        <cpe>cpe:/a:akka:akka</cpe>
    </suppress>
    <suppress base="true">
        <notes><![CDATA[
        FP per #1877
        ]]></notes>
        <packageUrl regex="true">^pkg:maven\/org\.apache\.sling/org\.apache\.sling\.auth\.core@.*$</packageUrl>
        <cpe regex="true">^cpe:/a:apache:sling(?!_auth_core).*$</cpe>
    </suppress>
    <suppress base="true">
        <notes><![CDATA[
        FP per #1877
        ]]></notes>
        <packageUrl regex="true">^pkg:maven/org\.apache\.sling/org\.apache\.sling\.(?!auth\.core).*$</packageUrl>
        <cve>CVE-2013-4390</cve>
    </suppress>
    <suppress base="true">
        <notes><![CDATA[
        FP per #1877
        ]]></notes>
        <packageUrl regex="true">^pkg:maven/org\.apache\.sling/org\.apache\.sling.*$</packageUrl>
        <cve>CVE-2016-0956</cve>
    </suppress>
    <suppress base="true">
        <notes><![CDATA[
        FP per #2026
        ]]></notes>
        <packageUrl regex="true">^pkg:maven/io\.undertow/.*$</packageUrl>
        <cve>CVE-2018-1067</cve>
    </suppress>
    <suppress base="true">
        <notes><![CDATA[
        FP per #2026 & #2077
        ]]></notes>
        <packageUrl regex="true">^pkg:maven/io\.undertow\..*$</packageUrl>
        <cpe>cpe:/a:redhat:undertow</cpe>
        <cpe>cpe:/a:oracle:jsp</cpe>
    </suppress>
    <suppress base="true">
        <notes><![CDATA[
        FP per #872 - really not a fan of this as it appears several pieces of AspNetCore are
            packaged under different names so you can grab a specific new bit of code. As
            such, one may miss that the fix is in one of the sub components that is repackaged.
        ]]></notes>
        <packageUrl regex="true">^pkg:(generic|nuget)/Microsoft\.AspNetCore\..*$</packageUrl>
        <cpe>cpe:/a:microsoft:aspnetcore</cpe>
        <cpe>cpe:/a:microsoft:asp.net_core</cpe>
        <cpe>cpe:/a:microsoft:asp.net</cpe>
    </suppress>
    <suppress base="true">
        <notes><![CDATA[
        FP per #872 - really not a fan of this as it appears several pieces of AspNetCore are
            packaged under different names so you can grab a specific new bit of code. As
            such, one may miss that the fix is in one of the sub components that is repackaged.
        ]]></notes>
        <packageUrl regex="true">^pkg:(generic|nuget)/Microsoft\.Net\..*$</packageUrl>
        <cpe>cpe:/a:microsoft:aspnetcore</cpe>
        <cpe>cpe:/a:microsoft:asp.net_core</cpe>
        <cpe>cpe:/a:microsoft:asp.net</cpe>
    </suppress>
    <suppress base="true">
        <notes><![CDATA[
        FP per #872 - really not a fan of this as it appears several pieces of AspNetCore are
                 packaged under different names so you can grab a specific new bit of code. As
                 such, one may miss that the fix is in one of the sub components that is repackaged.
        ]]></notes>
        <packageUrl regex="true">^pkg:(generic|nuget)/Microsoft\.Extensions\..*$</packageUrl>
        <cpe>cpe:/a:microsoft:aspnetcore</cpe>
        <cpe>cpe:/a:microsoft:asp.net_core</cpe>
        <cpe>cpe:/a:microsoft:asp.net</cpe>
    </suppress>
    <suppress base="true">
        <notes><![CDATA[
        FP per #872
        ]]></notes>
        <packageUrl regex="true">^pkg:(generic|nuget)/Swashbuckle\..*$</packageUrl>
        <cpe>cpe:/a:asp-project:asp-project</cpe>
    </suppress>
    <suppress base="true">
        <notes><![CDATA[
        FP per #872
        ]]></notes>
        <packageUrl regex="true">^pkg:(generic|nuget)/Microsoft\.AspNetCore\.JsonPatch@.*$</packageUrl>
        <cpe>cpe:/a:json-patch_project:json-patch</cpe>
    </suppress>
    <suppress base="true">
        <notes><![CDATA[
        False positives per issue #2821
        ]]></notes>
        <packageUrl regex="true">^pkg:(generic|nuget)/Microsoft\.VisualStudio\.Web\.CodeGenerat.*$</packageUrl>
        <cpe>cpe:/a:microsoft:visual_studio_code</cpe>
    </suppress>
    <suppress base="true">
        <notes><![CDATA[
        FP per #1968
        ]]></notes>
        <packageUrl regex="true">^pkg:(generic|nuget)/Microsoft\.Win32\.Registry\.AccessControl@.*$</packageUrl>
        <cpe>cpe:/a:microsoft:access</cpe>
    </suppress>
    <!--suppress base="true">
        <notes><![CDATA[
        This was added to a broader suppression ruleg
        Suppresses false positives on ldap_project (issue #165).
        ]]></notes>
        <gav regex="true">org\.forgerock\.opendj:opendj-ldap-sdk:.*</gav>
        <cpe>cpe:/a:ldap_project:ldap</cpe>
    </suppress-->
    <suppress base="true">
        <notes><![CDATA[
        FP per #1485
        ]]></notes>
        <gav regex="true">^org\.sonatype\.plexus:plexus-sec-dispatcher:.*$</gav>
        <cpe>cpe:/a:sec_project:sec</cpe>
    </suppress>
    <suppress base="true">
        <notes><![CDATA[
        FP per #1479
        ]]></notes>
        <gav regex="true">^com.amazonaws:aws-java-sdk-simpleworkflow:.*$</gav>
        <cpe>cpe:/a:flow_project:flow</cpe>
    </suppress>
    <suppress base="true">
        <notes><![CDATA[
        FP per #1479
        ]]></notes>
        <gav regex="true">^com.amazonaws:aws-java-sdk-swf-libraries:.*$</gav>
        <cpe>cpe:/a:flow_project:flow</cpe>
    </suppress>
    <suppress base="true">
        <notes><![CDATA[
        FP per #1229
        ]]></notes>
        <gav regex="true">^org\.slf4j:((?!slf4j-ext).)*:.*$</gav>
        <cve>CVE-2018-8088</cve>
    </suppress>
    <suppress base="true">
        <notes><![CDATA[
        FP per #1027
        ]]></notes>
        <gav regex="true">^com\.github\.danielwegener:logback-kafka-appender:.*$</gav>
        <cpe>cpe:/a:logback:logback</cpe>
    </suppress>
    <suppress base="true">
        <notes><![CDATA[
        httpmime is not the same as th actual http client; suppressing this match.
        ]]></notes>
        <gav regex="true">^org\.apache\.httpcomponents:httpmime:.*$</gav>
        <cpe>cpe:/a:apache:httpclient</cpe>
    </suppress>
    <suppress base="true">
        <notes><![CDATA[
        FP per #2553
        ]]></notes>
        <packageUrl regex="true">^pkg:maven/org\.eclipse\.jetty\.alpn/alpn\-api@.*$</packageUrl>
        <cpe>cpe:/a:jetty:jetty</cpe>
        <cpe>cpe:/a:eclipse:jetty</cpe>
        <cpe>cpe:/a:mortbay_jetty:jetty</cpe>
    </suppress>
    <suppress base="true">
        <notes><![CDATA[
        FP per #2554
        ]]></notes>
        <packageUrl regex="true">^pkg:maven/org\.eclipse\.jetty/jetty\-reactive\-httpclient@.*$</packageUrl>
        <cpe>cpe:/a:jetty:jetty</cpe>
        <cpe>cpe:/a:eclipse:jetty</cpe>
        <cpe>cpe:/a:mortbay_jetty:jetty</cpe>
    </suppress>
    <suppress base="true">
        <notes><![CDATA[
        FP per #1515
        ]]></notes>
        <gav regex="true">^org\.eclipse\.jetty\.alpn:alpn-api:.*$</gav>
        <cpe>cpe:/a:eclipse:jetty</cpe>
    </suppress>
    <suppress base="true">
        <notes><![CDATA[
        Resolve FP that caused ant task IT to fail.
        ]]></notes>
        <gav regex="true">^jetty:org\.mortbay\.jetty:.*$</gav>
        <cpe>cpe:/a:apache:http_server</cpe>
        <cpe>cpe:/a:apache:apache_http_server</cpe>
        <cpe>cpe:/a:free_java_web_server:free_java_web_server</cpe>
    </suppress>
    <suppress base="true">
        <notes><![CDATA[
        FP on jetty-proxy
        ]]></notes>
        <gav regex="true">^org\.eclipse\.jetty:jetty-proxy:.*$</gav>
        <cpe>cpe:/a:eclipse:jetty</cpe>
        <cpe>cpe:/a:jetty:jetty</cpe>
    </suppress>
    <suppress base="true">
        <notes><![CDATA[
        False positives found while investigating https://github.com/jeremylong/dependency-check-gradle/issues/103
        ]]></notes>
        <gav regex="true">^com\.facebook\.android:facebook-android-sdk:.*$</gav>
        <cpe>cpe:/a:facebook:facebook</cpe>
    </suppress>
    <suppress base="true">
        <notes><![CDATA[
        False positives found while investigating https://github.com/jeremylong/dependency-check-gradle/issues/103
        ]]></notes>
        <gav regex="true">^com\.amazonaws:aws-android-sdk-cognitoidentityprovider-asf:.*$</gav>
        <cpe>cpe:/a:android:android_sdk</cpe>
    </suppress>
    <suppress base="true">
        <notes><![CDATA[
        Supression to remove incorrect match from the OSS Index per #2281.
        ]]></notes>
        <packageUrl>pkg:maven/org.jsoup/jsoup@1.8.3</packageUrl>
        <vulnerabilityName>CVE-2015-6748</vulnerabilityName>
    </suppress>
    <suppress base="true">
        <notes><![CDATA[
        Hazelcast-AWS is not Hazelcast (see #2330)
        ]]></notes>
        <packageUrl regex="true">^pkg:maven/com\.hazelcast/hazelcast\-aws@.*$</packageUrl>
        <cpe>cpe:/a:hazelcast:hazelcast</cpe>
    </suppress>
    <suppress base="true">
        <notes><![CDATA[
        Hazelcast-Kubernetes is not Hazelcast (see #2330)
        ]]></notes>
        <packageUrl regex="true">^pkg:maven/com\.hazelcast/hazelcast\-kubernetes@.*$</packageUrl>
        <cpe>cpe:/a:hazelcast:hazelcast</cpe>
    </suppress>
    <suppress base="true">
        <notes><![CDATA[
       FP per #2571
       ]]></notes>
        <packageUrl regex="true">^pkg:maven/com\.hazelcast/hazelcast\-client\-protocol@.*$</packageUrl>
        <cpe>cpe:/a:hazelcast:hazelcast</cpe>
    </suppress>
    <!--suppress base="true">
        <notes><![CDATA[
        Removed as this is too generic and is masking vulnerabilities for the activemq-client
        Client library reported as the server (#2334)
        ]]></notes>
        <packageUrl regex="true">^pkg:maven/org\.apache\.activemq/activemq\-client@.*$</packageUrl>
        <cpe>cpe:/a:apache:activemq</cpe>
    </suppress-->
    <suppress base="true">
        <notes><![CDATA[
        Client library reported as the server (#2334)
        ]]></notes>
        <packageUrl regex="true">^pkg:maven/com\.rabbitmq/amqp\-client@.*$</packageUrl>
        <cpe>cpe:/a:pivotal_software:rabbitmq</cpe>
    </suppress>
    <suppress base="true">
        <notes><![CDATA[
        Client library reported as the server (#2354)
        ]]></notes>
        <packageUrl regex="true">^pkg:maven/io\.zipkin\.reporter2/zipkin\-sender\-activemq\-client@.*$</packageUrl>
        <cpe>cpe:/a:apache:activemq</cpe>
    </suppress>
    <suppress base="true">
        <notes><![CDATA[
        Library related to akka is being flagged as akka itself (#2339)
        ]]></notes>
        <packageUrl regex="true">^pkg:maven/com\.lightbend\.akka\.management/akka\-management_2\.12@.*$</packageUrl>
        <cpe>cpe:/a:akka:akka</cpe>
    </suppress>
    <suppress base="true">
        <notes><![CDATA[
        Library related to akka is being flagged as akka itself (#2340)
        ]]></notes>
        <packageUrl regex="true">^pkg:maven/com\.github\.romix\.akka/akka\-kryo\-serialization_2\.12@.*$</packageUrl>
        <cpe>cpe:/a:akka:akka</cpe>
    </suppress>
    <suppress base="true">
        <notes><![CDATA[
        Library related to prometheus is being flagged as prometheus itself (#2341)
        ]]></notes>
        <packageUrl regex="true">^pkg:maven/io\.kamon/kamon\-prometheus_2\.12@.*$</packageUrl>
        <cpe>cpe:/a:prometheus:prometheus</cpe>
    </suppress>
    <suppress base="true">
        <notes><![CDATA[
        kotlinx-html-jvm is a kotlin DSL for generating HTML and should not be identified as core kotlin (#2346)
        ]]></notes>
        <packageUrl regex="true">^pkg:maven/org\.jetbrains\.kotlinx/kotlinx\-html\-jvm@.*$</packageUrl>
        <cpe>cpe:/a:jetbrains:kotlin</cpe>
    </suppress>
    <suppress base="true">
        <notes><![CDATA[
        False positives found while investigating https://github.com/jeremylong/dependency-check-gradle/issues/103
        ]]></notes>
        <gav regex="true">^org\.jetbrains:annotations:.*$</gav>
        <cpe>cpe:/a:jetbrains:intellij_idea</cpe>
    </suppress>
    <suppress base="true">
        <notes><![CDATA[
        FP per #1027
        ]]></notes>
        <gav regex="true">^org\.springframework\.kafka:spring-kafka.*$</gav>
        <cpe>cpe:/a:pivotal:spring_framework</cpe>
        <cpe>cpe:/a:pivotal_software:spring_framework</cpe>
    </suppress>
    <suppress base="true">
        <notes><![CDATA[
        FP per #1328
        ]]></notes>
        <gav regex="true">^org\.springframework\.batch:spring-batch.*$</gav>
        <cpe>cpe:/a:pivotal:spring_framework</cpe>
        <cpe>cpe:/a:pivotal_software:spring_framework</cpe>
    </suppress>
    <suppress base="true">
        <notes><![CDATA[
        FP per #3216
        ]]></notes>
        <packageUrl regex="true">^pkg:maven/org\.springframework\.batch/spring\-batch\-integration@.*$</packageUrl>
        <cpe>cpe:/a:vmware:spring_integration</cpe>
    </suppress>
    <suppress base="true">
        <notes><![CDATA[
        FP per #2031
        ]]></notes>
        <packageUrl regex="true">^pkg:maven/org\.wildfly/wildfly\-microprofile\-config\-implementation@.*$</packageUrl>
        <cpe regex="true">cpe:/a:(wildfly|redhat):wildfly.*</cpe>
    </suppress>
    <suppress base="true">
        <notes><![CDATA[
        FP per #2202
        ]]></notes>
        <packageUrl regex="true">^pkg:maven/org\.wildfly.*(common|config|cli|naming|security|elytron|arquillian|ejb|weld|naming|manager|swarm|transaction|undertow).*$</packageUrl>
        <cpe regex="true">cpe:/a:(wildfly|redhat):wildfly.*</cpe>
    </suppress>
    <suppress base="true">
        <notes><![CDATA[
        FP per #2047
        ]]></notes>
        <packageUrl regex="true">^pkg:maven/org\.openapitools/jackson\-databind\-nullable@.*$</packageUrl>
        <cpe>cpe:/a:fasterxml:jackson</cpe>
        <cpe>cpe:/a:fasterxml:jackson-databind</cpe>
    </suppress>
    <suppress base="true">
        <notes><![CDATA[
        Suppresses false positives on the org.opensaml:xmltooling
            FP per issue #945
            FP per issue #2030
        ]]></notes>
        <gav regex="true">org\.opensaml:xmltooling:.*</gav>
        <cpe>cpe:/a:shibboleth:opensaml</cpe>
        <cpe>cpe:/a:internet2:opensaml</cpe>
        <cve>CVE-2015-0851</cve>
        <cve>CVE-2019-9628</cve>
    </suppress>
    <suppress base="true">
        <notes><![CDATA[
        FP found when researching #1091
        ]]></notes>
        <gav regex="true">^com\.nimbusds:nimbus-jose-jwt:.*$</gav>
        <cpe>cpe:/a:jwt_project:jwt</cpe>
    </suppress>
    <suppress base="true">
        <notes><![CDATA[
        Suppresses false positives on the org.opensaml:openws
        ]]></notes>
        <gav regex="true">org\.opensaml:openws:.*</gav>
        <cpe>cpe:/a:internet2:opensaml</cpe>
    </suppress>
    <suppress base="true">
        <notes><![CDATA[
        Suppresses false positives for python:python.
        ]]></notes>
        <filePath regex="true">.*(\.(whl|egg)|\b(site|dist)-packages\b.*)</filePath>
        <cpe>cpe:/a:python:python</cpe>
        <cpe>cpe:/a:python_software_foundation:python</cpe>
        <cpe>cpe:/a:class:class</cpe>
        <cpe>cpe:/a:file:file</cpe>
        <cpe>cpe:/a:gnupg:gnupg</cpe>
        <cpe>cpe:/a:mongodb:mongodb</cpe>
        <cpe>cpe:/a:mozilla:mozilla</cpe>
        <cpe>cpe:/a:openssl:openssl</cpe>
        <cpe>cpe:/a:sendfile:sendfile</cpe>
        <cpe>cpe:/a:sendmail:sendmail</cpe>
        <cpe>cpe:/a:yacc:yacc</cpe>
    </suppress>
    <suppress base="true">
        <notes><![CDATA[
        Suppresses false positives for com.google:.*
        ]]></notes>
        <gav regex="true">com\.google(\.[a-zA-Z0-9_-]+)?:.*:.*</gav>
        <cpe>cpe:/a:google:desktop</cpe>
    </suppress>
    <suppress base="true">
        <notes><![CDATA[
        Suppresses false positives for non-android JARs from google.
        ]]></notes>
        <gav regex="true">com\.google\.((?!android).)*:.*</gav>
        <cpe>cpe:/a:google:android</cpe>
        <cpe>cpe:/a:google:android_api</cpe>
    </suppress>
    <suppress base="true">
        <notes><![CDATA[
        Suppresses false positives for android JARs in g:com.google.android
        ]]></notes>
        <gav regex="true">com\.google\.android\..*:.*</gav>
        <cpe>cpe:/a:google:android</cpe>
        <cpe>cpe:/a:google:android_api</cpe>
        <cpe>cpe:/a:google:google</cpe>
    </suppress>
    <suppress base="true">
        <notes><![CDATA[
        Suppresses false positives for components within guava.
        ]]></notes>   
        <packageUrl regex="true">^pkg:maven/com\.google\.guava/failureaccess@.*$</packageUrl>
        <cpe>cpe:/a:google:guava</cpe>
    </suppress>
    <suppress base="true">
        <notes><![CDATA[
        Suppresses false positives for components within guava.
        ]]></notes>     
        <packageUrl regex="true">^pkg:maven/com\.google\.guava/listenablefuture@.*$</packageUrl>
        <cpe>cpe:/a:google:guava</cpe>
    </suppress>
    <suppress base="true">
        <notes><![CDATA[
        Suppresses false positives for components within guava.
        ]]></notes>        
        <packageUrl regex="true">^pkg:maven/com\.h3xstream\.retirejs/retirejs\-core@.*$</packageUrl>
        <cpe>cpe:/a:xstream_project:xstream</cpe>
    </suppress>
    <suppress base="true">
        <notes><![CDATA[
        Suppresses incorrect identification for bing ads.
        ]]></notes>
        <gav regex="true">com.microsoft.bingads:microsoft.bingads:.*</gav>
        <cpe>cpe:/a:microsoft:bing</cpe>
    </suppress>
    <suppress base="true">
        <notes><![CDATA[
        Oracle Jersey is flagged as glassfish.
        ]]></notes>
        <gav regex="true">.*jersey.*</gav>
        <cpe>cpe:/a:oracle:glassfish_server</cpe>
        <cpe>cpe:/a:oracle:glassfish</cpe>
    </suppress>
    <suppress base="true">
        <notes><![CDATA[
        Oracle HK2 is flagged as glassfish.
        ]]></notes>
        <gav regex="true">.*\bhk2\b.*</gav>
        <cpe>cpe:/a:oracle:glassfish</cpe>
    </suppress>
    <suppress base="true">
        <notes><![CDATA[
        HK2-utils is flagged as glassfish.
        ]]></notes>
        <filePath regex="true">.*\bhk2-utils.*\.jar</filePath>
        <cpe>cpe:/a:oracle:glassfish</cpe>
    </suppress>
    <suppress base="true">
        <notes><![CDATA[
        file name: petals-se-camel-1.0.0.jar - false positive for apache camel.
        ]]></notes>
        <gav regex="true">org.ow2.petals:petals-se-camel:.*</gav>
        <cpe>cpe:/a:apache:camel</cpe>
    </suppress>
    <suppress base="true">
        <notes><![CDATA[
        Mina gets flagged as apache-ssl
        ]]></notes>
        <gav regex="true">org.apache.mina:mina.*</gav>
        <cpe>cpe:/a:apache-ssl:apache-ssl</cpe>
    </suppress>
    <suppress base="true">
        <notes><![CDATA[
        Woden gets flagged as apache-ssl
        ]]></notes>
        <gav regex="true">org.apache.woden:woden.*</gav>
        <cpe>cpe:/a:apache-ssl:apache-ssl</cpe>
    </suppress>
    <suppress base="true">
        <notes><![CDATA[
        spec gets flagged as the implementation.
        ]]></notes>
        <gav regex="true">org.apache.geronimo.specs:.*</gav>
        <cpe>cpe:/a:apache:geronimo</cpe>
    </suppress>
    <suppress base="true">
        <notes><![CDATA[
        FP per #2646
        ]]> </notes>
        <packageUrl regex="true">^pkg:maven/dev\.miku/r2dbc\-mysql@.*$</packageUrl>
        <cpe>cpe:/a:mysql:mysql</cpe>
    </suppress>
    <suppress base="true">
        <notes><![CDATA[
        FP per #2649
        ]]> </notes>
        <packageUrl regex="true">^pkg:maven/org\.apache\.tomcat/tomcat\-jni@.*$</packageUrl>
        <cpe>cpe:/a:apache:tomcat</cpe>
        <cpe>cpe:/a:apache_tomcat:apache_tomcat</cpe>
        <cpe>cpe:/a:apache_software_foundation:tomcat</cpe>
    </suppress>
    <suppress base="true">
        <notes><![CDATA[
        This suppresses false positives identified on tomcat-embed-el.
        ]]></notes>
        <gav regex="true">org\.apache\.tomcat\.embed:tomcat-embed-el:.*</gav>
        <cpe>cpe:/a:apache:tomcat</cpe>
        <cpe>cpe:/a:apache_tomcat:apache_tomcat</cpe>
        <cpe>cpe:/a:apache_software_foundation:tomcat</cpe>
    </suppress>
    <suppress base="true">
        <notes><![CDATA[
        This suppresses false positives identified on tomcat-el-api and servlet api.
            See #1437.
        ]]></notes>
        <gav regex="true">^org\.apache\.tomcat:tomcat-(servlet|el)-api:.*$</gav>
        <cpe>cpe:/a:apache:tomcat</cpe>
        <cpe>cpe:/a:apache_tomcat:apache_tomcat</cpe>
        <cpe>cpe:/a:apache_software_foundation:tomcat</cpe>
    </suppress>
    <suppress base="true">
        <notes><![CDATA[
        This suppresses false positives identified on tomcat-jdbc.
        ]]></notes>
        <gav regex="true">org\.apache\.tomcat:tomcat-jdbc:.*</gav>
        <cpe>cpe:/a:apache:tomcat</cpe>
        <cpe>cpe:/a:apache_tomcat:apache_tomcat</cpe>
    </suppress>
    <suppress base="true">
        <notes><![CDATA[
        This suppresses false positives identified on tomcat-juli.
        ]]></notes>
        <gav regex="true">org\.apache\.tomcat:tomcat-juli:.*</gav>
        <cpe>cpe:/a:apache:tomcat</cpe>
        <cpe>cpe:/a:apache_tomcat:apache_tomcat</cpe>
    </suppress>
    <suppress base="true">
        <notes><![CDATA[
        suppress false positive per issue #433
        ]]></notes>
        <gav regex="true">com\.google\.javascript:closure-compiler:.*</gav>
        <cpe>cpe:/a:google:google_apps:-</cpe>
    </suppress>
    <suppress base="true">
        <notes><![CDATA[
        suppress false positives per issue #437
        ]]></notes>
        <gav regex="true">.*mongodb.*:.*:.*</gav>
        <cpe>cpe:/a:mongodb:mongodb</cpe>
    </suppress>
    <suppress base="true">
        <notes><![CDATA[
        suppress false positives per issue #1620
        ]]></notes>
        <gav regex="true">^javax\.jmdns:jmdns:.*$</gav>
        <cpe>cpe:/a:apple:</cpe>
    </suppress>
    <suppress base="true">
        <notes><![CDATA[
        suppress false positives per issue #1621
        ]]></notes>
        <gav regex="true">^org\.apache\.xbean:xbean.*$</gav>
        <cpe>cpe:/a:apache:geronimo</cpe>
    </suppress>
    <suppress base="true">
        <notes><![CDATA[
        FP per #2070
        ]]></notes>
        <packageUrl regex="true">^pkg:maven/org\.springframework\.boot/spring\-boot\-starter\-web\-services@.*$</packageUrl>
        <cpe>cpe:/a:pivotal_software:spring_web_services</cpe>
    </suppress>
    <suppress base="true">
        <notes><![CDATA[
        suppress false positives per issue #1622
        ]]></notes>
        <gav regex="true">^org\.openjdk\.jmh:jmh-core:.*$</gav>
        <cpe>cpe:/a:sun:openjdk</cpe>
        <cpe>cpe:/a:oracle:openjdk</cpe>
    </suppress>
    <suppress base="true">
        <notes><![CDATA[
        suppress false positives per issue #1621
        ]]></notes>
        <gav regex="true">^org\.apache\.geronimo\.components:geronimo-transaction:.*$</gav>
        <cpe>cpe:/a:apache:geronimo</cpe>
    </suppress>
    <suppress base="true">
        <notes><![CDATA[
        suppress false positives per issue #438
            Note, there will be more false positives for Netty. Trying to figure out a better suppression.
        ]]></notes>
        <gav regex="true">com.typesafe.netty:netty-http-pipelining:.*</gav>
        <cpe regex="true">^cpe:/a:netty(_project)?:netty.*$</cpe>
    </suppress>
    <suppress base="true">
        <notes><![CDATA[
        JVM instrumentation to Ganglia
        ]]></notes>
        <gav regex="true">info\.ganglia\.gmetric4j:gmetric4j:.*</gav>
        <cpe>cpe:/a:ganglia:ganglia</cpe>
    </suppress>
    <suppress base="true">
        <notes><![CDATA[
        A reporter for Metrics which announces measurements to a Ganglia cluster
        ]]></notes>
        <gav regex="true">io\.dropwizard\.metrics:metrics-ganglia:.*</gav>
        <cpe>cpe:/a:ganglia:ganglia</cpe>
    </suppress>
    <suppress base="true">
        <notes><![CDATA[
        drop wizard false positives
        ]]></notes>
        <gav regex="true">io\.dropwizard:dropwizard-jetty:.*</gav>
        <cpe>cpe:/a:jetty:jetty</cpe>
    </suppress>
    <suppress base="true">
        <notes><![CDATA[
        drop wizard false positives
        ]]></notes>
        <gav regex="true">io\.dropwizard\.metrics:metrics-jetty:.*</gav>
        <cpe>cpe:/a:jetty:jetty</cpe>
    </suppress>
    <suppress base="true">
        <notes><![CDATA[
        false positive per issue #1961
        ]]></notes>
        <packageUrl regex="true">^pkg:maven/org\.gagravarr/vorbis\-java\-tika@.*$</packageUrl>
        <cpe>cpe:/a:apache:tika</cpe>
    </suppress>
    <suppress base="true">
        <notes><![CDATA[
        false positive per issue #1961
        ]]></notes>
        <packageUrl regex="true">^pkg:maven/edu\.usc\.ir/sentiment\-analysis\-parser@.*$</packageUrl>
        <cpe>cpe:/a:apache:opennlp</cpe>
        <cpe>cpe:/a:apache:tika</cpe>
    </suppress>
    <suppress base="true">
        <notes><![CDATA[
        Suppresses false positives per #1961.
        ]]></notes>
        <packageUrl regex="true">^pkg:maven/org\.apache\.avro/avro\-mapred@.*$</packageUrl>
        <cpe>cpe:/a:apache:hadoop</cpe>
    </suppress>
    <suppress base="true">
        <notes><![CDATA[
        Suppresses false positives per #1961. Scalap is not scala.
        ]]></notes>
        <packageUrl regex="true">^pkg:maven/org\.scala\-lang/scalap@.*$</packageUrl>
        <cpe>cpe:/a:scala-lang:scala</cpe>
    </suppress>
    <suppress base="true">
        <notes><![CDATA[
        Suppresses false positives per #1961. Scalap is not scala.
        ]]></notes>
        <packageUrl regex="true">^pkg:maven/org\.scala\-lang/scalap@.*$</packageUrl>
        <vulnerabilityName>CVE-2017-15288</vulnerabilityName>
    </suppress>
    <suppress base="true">
        <notes><![CDATA[
        Suppresses false positives per #1961. spark-sketch is not sketch - an vector drawing tool.
        ]]></notes>
        <packageUrl regex="true">^pkg:maven/org\.apache\.spark/spark\-sketch_2\.10@.*$</packageUrl>
        <cpe>cpe:/a:sketch:sketch</cpe>
    </suppress>
    <suppress base="true">
        <notes><![CDATA[
        Suppresses false positives per #1961. parqueet is not hadoop.
        ]]></notes>
        <packageUrl regex="true">^pkg:maven/org\.apache\.parquet/parquet\-hadoop@.*$</packageUrl>
        <cpe>cpe:/a:apache:hadoop</cpe>
    </suppress>
    <suppress base="true">
        <notes><![CDATA[
        Jetbrains annotations is not the IDE
        ]]></notes>
        <packageUrl regex="true">^pkg:maven/com\.intellij/annotations@.*$</packageUrl>
        <cpe>cpe:/a:jetbrains:intellij_idea</cpe>
    </suppress>
    <suppress base="true">
        <notes><![CDATA[
        drop wizard false positives. Updated per issue #796.
        ]]></notes>
        <gav regex="true">org\.eclipse\.jetty\.toolchain\.setuid:jetty-setuid-java:.*</gav>
        <cpe>cpe:/a:jetty:jetty</cpe>
        <cpe>cpe:/a:eclipse:jetty</cpe>
    </suppress>
    <suppress base="true">
        <notes><![CDATA[
        false positive per issue #796
        ]]></notes>
        <gav regex="true">^org\.eclipse\.jetty:jetty-io:.*$</gav>
        <cpe>cpe:/a:jetty:jetty</cpe>
        <cpe>cpe:/a:eclipse:jetty</cpe>
    </suppress>
    <suppress base="true">
        <notes><![CDATA[
        drop wizard false positives
        ]]></notes>
        <gav regex="true">org\.eclipse\.jetty\.http2:http2-hpack:.*</gav>
        <cpe>cpe:/a:jetty:jetty</cpe>
        <cpe>cpe:/a:eclipse:jetty</cpe>
    </suppress>
    <suppress base="true">
        <notes><![CDATA[
        FP on osgi bundle - the embedded jetty server is flagged instead of the bundle itself.
        ]]></notes>
        <packageUrl regex="true">^pkg:maven/org\.ops4j\.pax\.web/pax\-web\-jetty\-bundle@.*$</packageUrl>
        <cpe>cpe:/a:jetty:jetty</cpe>
    </suppress>
    <suppress base="true">
        <notes><![CDATA[
        FP per #1659
        ]]></notes>
        <packageUrl regex="true">^pkg:maven/org\.ops4j\.pax\..*$</packageUrl>
        <cpe>cpe:/a:pax_project:pax</cpe>
    </suppress>
    <suppress base="true">
        <notes><![CDATA[
        FP per #1657
        ]]></notes>
        <packageUrl regex="true">^pkg:maven/org\.drizzle\.jdbc/drizzle\-jdbc@.*$</packageUrl>
        <cpe>cpe:/a:mysql:mysql</cpe>
    </suppress>
    <suppress base="true">
        <notes><![CDATA[
        FP per #1657
        ]]></notes>
        <packageUrl regex="true">^pkg:maven/org\.apache\.kerby/mysql\-backend@.*$</packageUrl>
        <cpe>cpe:/a:mysql:mysql</cpe>
    </suppress>  
    <suppress base="true">
        <notes><![CDATA[
        FP per #1657
        ]]></notes>
        <packageUrl regex="true">^pkg:maven/com\.alibaba/druid@.*$</packageUrl>
        <cpe>cpe:/a:alibaba:alibaba</cpe>
    </suppress>  
    <suppress base="true">
        <notes><![CDATA[
        drop wizard false positives
        ]]></notes>
        <gav regex="true">io\.dropwizard\.metrics:metrics-httpclient:.*</gav>
        <cpe>cpe:/a:apache:httpclient</cpe>
    </suppress>
    <suppress base="true">
        <notes><![CDATA[
        FP per issue https://github.com/jeremylong/dependency-check-gradle/issues/61
        ]]></notes>
        <gav regex="true">^org\.eclipse\.jetty\.toolchain:jetty-schemas:.*$</gav>
        <cpe>cpe:/a:mortbay_jetty:jetty</cpe>
        <cpe>cpe:/a:mortbay:jetty</cpe>
        <cpe>cpe:/a:jetty:jetty</cpe>
        <cpe>cpe:/a:eclipse:jetty</cpe>
    </suppress>
    <suppress base="true">
        <notes><![CDATA[
        javax.transaction and javax.annotation (#1629) false positives
        ]]></notes>
        <gav regex="true">javax\.(annotation|transaction):javax\.(annotation|transaction)-api:.*</gav>
        <cpe>cpe:/a:oracle:glassfish</cpe>
    </suppress>
    <suppress base="true">
        <notes><![CDATA[
        false positives per #1630
        ]]></notes>
        <gav regex="true">^org\.apache\.directory\.api:api-ldap.*$</gav>
        <cpe>cpe:/a:apache:apache_http_server</cpe>
        <cpe>cpe:/a:apache:directory_studio</cpe>
        <cpe>cpe:/a:apache:ldap_studio</cpe>
        <cpe>cpe:/a:net-ldap_project:net-ldap</cpe>
    </suppress>
    <suppress base="true">
        <notes><![CDATA[
        FP per #2029
        ]]></notes>
        <packageUrl regex="true">^pkg:maven/org\.opensaml/openws@.*$</packageUrl>
        <cpe>cpe:/a:shibboleth:opensaml</cpe>
    </suppress>
    <suppress base="true">
        <notes><![CDATA[
        false positives per #1631
        ]]></notes>
        <gav regex="true">^org\.apache\.servicemix\.bundles:org\.apache\.servicemix\.bundles\.not-yet-commons-ssl:.*$</gav>
        <cpe>cpe:/a:apache-ssl:apache-ssl</cpe>
    </suppress>
    <suppress base="true">
        <notes><![CDATA[
        false positives per #1635
        ]]></notes>
        <gav regex="true">^org\.apache\.cxf\.fediz:fediz-core:.*$</gav>
        <cpe>cpe:/a:apache:cxf</cpe>
    </suppress>
    <suppress base="true">
        <notes><![CDATA[
        false positive in drop wizard
        ]]></notes>
        <filePath regex="true">.*(\.(jar|ear|war|pom)|pom\.xml)</filePath>
        <cpe>cpe:/a:tiger:tiger</cpe>
    </suppress>
    <suppress base="true">
        <notes><![CDATA[
        php cpe
        ]]></notes>
        <filePath regex="true">.*(\.(dll|jar|ear|war|pom)|pom\.xml)</filePath>
        <cpe>cpe:/a:class:class</cpe>
    </suppress>
    <suppress base="true">
        <notes><![CDATA[
        Linux ssh False Positives
        ]]></notes>
        <filePath regex="true">.*(\.(jar|ear|war|pom)|pom\.xml)</filePath>
        <cpe>cpe:/a:pam:pam</cpe>
        <cpe>cpe:/a:pam_ssh:pam_ssh</cpe>
        <cpe>cpe:/a:sun:linux</cpe>
        <cpe>cpe:/a:sun:sunos</cpe>
        <cpe>cpe:/a:oracle:linux</cpe>
    </suppress>
    <suppress base="true">
        <notes><![CDATA[
        JRK False Positives
        ]]></notes>
        <filePath regex="true">.*(\.(jar|ear|war|pom)|pom\.xml)</filePath>
        <cpe>cpe:/a:sun:java</cpe>
        <cpe>cpe:/a:sun:jdk</cpe>
        <cpe>cpe:/a:sun:j2se</cpe>
        <cpe>cpe:/a:sun:j_se</cpe>
        <cpe>cpe:/a:sun:j_se</cpe>
    </suppress>
    <suppress base="true">
        <notes><![CDATA[
       fontbox is a sub project of pdfbox.  CPE vulns don't apply.
       ]]></notes>
        <gav regex="true">^org\.apache\.pdfbox:fontbox:.*$</gav>
        <cpe>cpe:/a:apache:pdfbox</cpe>
    </suppress>
    <suppress base="true">
        <notes><![CDATA[
        https://tukaani.org/xz/java.html
        ]]></notes>
        <gav regex="true">^org\.tukaani:xz:.*$</gav>
        <cve>CVE-2015-4035</cve>
    </suppress>
    <suppress base="true">
        <notes><![CDATA[
        https://github.com/processing/processing is not javax
        ]]></notes>
        <gav regex="true">^(javax\.json|org\.glassfish):javax\.json(-api)?:.*$</gav>
        <cpe>cpe:/a:processing:processing</cpe>
    </suppress>
    <suppress base="true">
        <notes><![CDATA[
        https://github.com/processing/processing is not related to glassfish
        ]]></notes>
        <packageUrl regex="true">^pkg:maven/org\.glassfish.*$</packageUrl>
        <cpe>cpe:/a:processing:processing</cpe>
    </suppress>
    <suppress base="true">
        <notes><![CDATA[
       FP per #2908
       ]]></notes>
        <packageUrl regex="true">^pkg:maven/jakarta\.json/jakarta\.json\-api@.*$</packageUrl>
        <cpe>cpe:/a:processing:processing</cpe>
    </suppress>
    <suppress base="true">
        <notes><![CDATA[
        https://github.com/ojai/ojai is not mapr
        ]]></notes>
        <gav regex="true">^org\.ojai:ojai:.*$</gav>
        <cpe>cpe:/a:mapr:mapr</cpe>
    </suppress>
    <suppress base="true">
        <notes><![CDATA[
        dependency-track is not track+
        ]]></notes>
        <gav regex="true">^org\.jenkins-ci\.plugins:dependency-track:.*$</gav>
        <cpe>cpe:/a:track%2b:track%2b</cpe>
    </suppress>
    <suppress base="true">
        <notes><![CDATA[
        Jenkins plugins are should not be flagged as Jenkins.
        ]]></notes>
        <gav regex="true">^org\.jenkins-ci\.plugins:.*$</gav>
        <cpe>cpe:/a:jenkins:jenkins</cpe>
    </suppress>
    <suppress base="true">
        <notes><![CDATA[
        Maven plugin for developing Jenkins plugins.
        ]]></notes>
        <gav regex="true">^org\.jenkins-ci\.tools:maven-hpi-plugin:.*$</gav>
        <cpe>cpe:/a:jenkins:jenkins</cpe>
        <cpe>cpe:/a:jenkins:maven</cpe>
    </suppress>
    <suppress base="true">
        <notes><![CDATA[
        FP on dependency-check-gradle
        ]]></notes>
        <gav regex="true">^org\.owasp:dependency-check-gradle:.*$</gav>
        <cpe>cpe:/a:gradle:gradle</cpe>
    </suppress>
    <suppress base="true">
        <notes><![CDATA[
        FP per #2178 - the gradle api is versioned differently than gradle itself. This causes FP.
        ]]></notes>
        <packageUrl regex="true">^pkg:maven/com\.android\.tools\.build/gradle\-api@.*$</packageUrl>
        <cpe>cpe:/a:gradle:gradle</cpe>
    </suppress>
    <suppress base="true">
        <notes><![CDATA[
        False positive: see https://github.com/jeremylong/DependencyCheck/issues/1949
        ]]></notes>
        <gav regex="true">^io\.springfox:springfox-.+:.*$</gav>
        <cpe>cpe:/a:gradle:gradle</cpe>
    </suppress>
    <suppress base="true">
        <notes><![CDATA[
        see https://github.com/jeremylong/DependencyCheck/issues/1927
        ]]></notes>
        <gav regex="true">^io\.micrometer:micrometer-registry-prometheus:.*$</gav>
        <cve>CVE-2019-3826</cve>
    </suppress>
    <suppress base="true">
        <notes><![CDATA[
        FP per #1755
        ]]></notes>
        <packageUrl regex="true">^pkg:maven/io\.micrometer/micrometer\-spring\-legacy@.*$</packageUrl>
        <cpe>cpe:/a:pivotal_software:spring_framework</cpe>
    </suppress>
    <suppress base="true">
        <notes><![CDATA[
        FP per #1755
        ]]></notes>
        <packageUrl regex="true">^pkg:maven/com\.squareup\.retrofit2?/(?!retrofit).*$</packageUrl>
        <cpe>cpe:/a:squareup:retrofit</cpe>
    </suppress>
    <suppress base="true">
        <notes><![CDATA[
        see https://github.com/jeremylong/DependencyCheck/issues/1927
        ]]></notes>
        <gav regex="true">^io\.prometheus:simpleclient_common:.*$</gav>
        <cve>CVE-2019-3826</cve>
    </suppress>
    <suppress base="true">
        <notes><![CDATA[
        see https://github.com/jeremylong/DependencyCheck/issues/1927
        ]]></notes>
        <gav regex="true">^io\.prometheus:simpleclient:.*$</gav>
        <cve>CVE-2019-3826</cve>
    </suppress>
    <suppress base="true">
        <notes><![CDATA[
        remove FP on Jenkins.
        ]]></notes>
        <gav regex="true">^(?!org\.jenkins-ci\.main:jenkins-war).*$</gav>
        <cpe>cpe:/a:jenkins:jenkins</cpe>
    </suppress>
    <suppress base="true">
        <notes><![CDATA[
        filter out non-glassfish core
        ]]></notes>
        <gav regex="true">^(?!org\.glassfish\.main\.core:glassfish).*$</gav>
        <cpe>cpe:/a:oracle:glassfish</cpe>
    </suppress>
    <suppress base="true">
        <notes><![CDATA[
        Grizzly is not Async Http Client
        ]]></notes>
        <gav regex="true">^org\.glassfish\.grizzly:grizzly-http-client:.*$</gav>
        <cpe>cpe:/a:async-http-client_project:async-http-client</cpe>
        <cpe>cpe:/a:asynchttpclient_project:async-http-client</cpe>
    </suppress>
    <suppress base="true">
        <notes><![CDATA[
        don't flag scala modules as scala
        ]]></notes>
        <gav regex="true">^org\.scala-lang\.modules:.*$</gav>
        <cpe>cpe:/a:scala-lang:scala</cpe>
    </suppress>
    <suppress base="true">
        <notes><![CDATA[
        don't flag maven plugin components as the jenkins maven plugin itself
        ]]></notes>
        <gav regex="true">^(?!org\.jenkins-ci\.main:maven-plugin):.*$</gav>
        <cpe>cpe:/a:jenkins:maven</cpe>
    </suppress>
    <suppress base="true">
        <notes><![CDATA[
        don't flag jruby extensions as jruby
        ]]></notes>
        <gav regex="true">^org\.jruby\.ext.*$</gav>
        <cpe>cpe:/a:jruby:jruby</cpe>
    </suppress>
    <suppress base="true">
        <notes><![CDATA[
        elastic search false postivies
        ]]></notes>
        <gav regex="true">org\.elasticsearch:securesm:.*</gav>
        <cpe>cpe:/a:elasticsearch:elasticsearch</cpe>
    </suppress>
    <suppress base="true">
        <notes><![CDATA[
       wink-json false positive
       ]]></notes>
        <gav regex="true">^org\.apache\.wink:wink-json4j:.*$</gav>
        <cpe>cpe:/a:wink:wink</cpe>
    </suppress>
    <suppress base="true">
        <notes><![CDATA[
        Glassfish false positives. Added jws per #1640
        ]]></notes>
        <gav regex="true">^javax\.(jws|servlet):javax\.(jws|servlet)-api:.*$</gav>
        <cpe>cpe:/a:oracle:glassfish</cpe>
    </suppress>
    <suppress base="true">
        <notes><![CDATA[
        Glassfish false positives.
        ]]></notes>
        <gav regex="true">org\.glassfish:javax.el:.*</gav>
        <cpe>cpe:/a:oracle:glassfish</cpe>
    </suppress>
    <suppress base="true">
        <notes><![CDATA[
        False positive per #1641
        ]]></notes>
        <gav regex="true">^org\.pac4j:pac4j-oidc:.*$</gav>
        <cpe>cpe:/a:openid:openid</cpe>
    </suppress>
    <suppress base="true">
        <notes><![CDATA[
        Struts false positives.
        ]]></notes>
        <gav regex="true">sslext:sslext:.*</gav>
        <cpe>cpe:/a:apache:struts</cpe>
    </suppress>
    <suppress base="true">
        <notes><![CDATA[
        ActiveMQ false positives.
        ]]></notes>
        <gav regex="true">org\.apache\.activemq:activemq(-jms)?-pool.*</gav>
        <cpe>cpe:/a:apache:activemq</cpe>
    </suppress>
    <suppress base="true">
        <notes><![CDATA[
        FP per #1681
        ]]></notes>
        <packageUrl regex="true">^pkg:maven/org\.apache\.activemq/activemq-(openwire-legacy|spring)@.*$</packageUrl>
        <cpe>cpe:/a:apache:activemq</cpe>
    </suppress>
    <suppress base="true">
        <notes><![CDATA[
        FP per #1681
        ]]></notes>
        <packageUrl regex="true">^pkg:maven/org\.apache\.activemq/activemq\-client@.*$</packageUrl>
        <cve>CVE-2015-5182</cve>
        <cve>CVE-2015-5183</cve>
        <cve>CVE-2015-5184</cve>
        <cve>CVE-2019-0222</cve>
        <cve>CVE-2020-13920</cve>
        <cve>CVE-2020-1941</cve>
    </suppress>
    <suppress base="true">
        <notes><![CDATA[
        FP per #2483
        ]]></notes>
        <packageUrl regex="true">^pkg:maven/org\.apache\.activemq/activemq\-all@.*$</packageUrl>
        <cve>CVE-2015-5182</cve>
        <cve>CVE-2015-5183</cve>
        <cve>CVE-2015-5184</cve>
        <cve>CVE-2019-0222</cve>
        <cve>CVE-2020-13920</cve>
        <cve>CVE-2020-1941</cve>
    </suppress>
    <suppress base="true">
        <notes><![CDATA[
        FP per #2483
        ]]></notes>
        <filePath regex="true">.*activemq-all-5.15.11.jar/META-INF/maven.*/pom.xml</filePath>
        <cve>CVE-2015-5182</cve>
        <cve>CVE-2015-5183</cve>
        <cve>CVE-2015-5184</cve>
        <cve>CVE-2019-0222</cve>
        <cve>CVE-2020-13920</cve>
        <cve>CVE-2020-1941</cve>
    </suppress>
    <suppress base="true">
        <notes><![CDATA[
        ActiveMQ false positives.
        ]]></notes>
        <packageUrl regex="true">^pkg:maven/org\.apache\.activemq\.protobuf/activemq\-protobuf@.*$</packageUrl>
        <cpe>cpe:/a:apache:activemq</cpe>
    </suppress>
    <suppress base="true">
        <notes><![CDATA[
        FP per #2210
        ]]></notes>
        <packageUrl regex="true">.*(?!gradle).*</packageUrl>
        <cpe>cpe:/a:gradle:gradle</cpe>
    </suppress>
    <suppress base="true">
        <notes><![CDATA[
        FP per #1740
        ]]></notes>
        <packageUrl regex="true">^pkg:maven/org\.springframework\.integration/(?!spring\-integration\-(ws|xml)).*$</packageUrl>
        <cve>CVE-2019-3772</cve>
    </suppress>
    <suppress base="true">
        <notes><![CDATA[
        Spring data mongodb false positives.
        ]]></notes>
        <gav regex="true">org\.springframework\.data:spring-data-mongodb.*</gav>
        <cpe>cpe:/a:mongodb:mongodb</cpe>
    </suppress>
    <suppress base="true">
        <notes><![CDATA[
        Spring false positives; see https://github.com/jeremylong/DependencyCheck/issues/1921.
        ]]></notes>
        <gav regex="true">org\.springframework\.[^:]+:.*</gav>
        <cpe>cpe:/a:springsource:spring_framework</cpe>
        <cpe>cpe:/a:vmware:springsource_spring_framework</cpe>
        <cpe>cpe:/a:pivotal:spring_framework</cpe>
        <cpe>cpe:/a:pivotal_software:spring_framework</cpe>
    </suppress>
    <suppress base="true">
        <notes><![CDATA[
        Spring data neo4j false positives.
        ]]></notes>
        <gav regex="true">org\.springframework\.data:spring-data-neo4j:.*</gav>
        <cpe>cpe:/a:vmware:springsource_spring_framework</cpe>
        <cpe>cpe:/a:pivotal:spring_framework</cpe>
        <cpe>cpe:/a:neo4j:neo4j</cpe>
    </suppress>
    <suppress base="true">
        <notes><![CDATA[
        Spring data solr false positives.
        ]]></notes>
        <gav regex="true">org\.springframework\.data:spring-data-solr:.*</gav>
        <cpe>cpe:/a:apache:solr</cpe>
    </suppress>
    <suppress base="true">
        <notes><![CDATA[
        Spring social facebook false positive.
        ]]></notes>
        <gav regex="true">org\.springframework\.social:spring-social-facebook:.*</gav>
        <cpe>cpe:/a:facebook:facebook</cpe>
    </suppress>
    <suppress base="true">
        <notes><![CDATA[
        Spring Security JWT false positive.
        ]]></notes>
        <gav regex="true">org\.springframework\.security:spring-security-jwt.*</gav>
        <cpe>cpe:/a:vmware:springsource_spring_security</cpe>
        <cpe>cpe:/a:security-framework_project:security-framework</cpe>
    </suppress>
    <suppress base="true">
        <notes><![CDATA[
        Aether false positive.
        ]]></notes>
        <gav regex="true">org\.eclipse\.aether:aether.*</gav>
        <cpe>cpe:/a:eclipse:eclipse_ide</cpe>
    </suppress>
    <suppress base="true">
        <notes><![CDATA[
        FP per #1673
        ]]></notes>
        <packageUrl regex="true">^pkg:maven/org\.glassfish.*$</packageUrl>
        <cpe>cpe:/a:eclipse:eclipse_ide</cpe>
    </suppress>
    <suppress base="true">
        <notes><![CDATA[
        file name: keycloak-dropwizard-1.1.1.jar
        ]]></notes>
        <packageUrl regex="true">^pkg:maven/de\.ahus1\.keycloak\.dropwizard/keycloak\-dropwizard@.*$</packageUrl>
        <cpe>cpe:/a:keycloak:keycloak</cpe>
    </suppress>
    <suppress base="true">
        <notes><![CDATA[
        file name: keycloak-jetty-core-4.8.3.Final.jar
        ]]></notes>
        <packageUrl regex="true">^pkg:maven/org\.keycloak/keycloak\-jetty\-core@.*$</packageUrl>
        <cpe>cpe:/a:jetty:jetty</cpe>
    </suppress>
    <suppress base="true">
        <notes><![CDATA[
        Drupal services false positive.
        Pyro is a python project.
        ]]></notes>
        <filePath regex="true">.*(\.(jar|ear|war|pom)|pom\.xml)</filePath>
        <cpe>cpe:/a:services_project:services</cpe>
        <cpe>cpe:/a:pyro_project:pyro</cpe>
    </suppress>
    <suppress base="true">
        <notes><![CDATA[
        jenkins-client false positives
        ]]></notes>
        <gav regex="true">com\.offbytwo\.jenkins:jenkins-client:.*</gav>
        <cpe>cpe:/a:jenkins:jenkins</cpe>
    </suppress>
    <suppress base="true">
        <notes><![CDATA[
        xstream false positives
        ]]></notes>
        <gav regex="true">^(?!com.thoughtworks).*xstream.*$</gav>
        <cpe>cpe:/a:x-stream:xstream</cpe>
    </suppress>
    <suppress base="true">
        <notes><![CDATA[
        false positive per issue #582
        ]]></notes>
        <gav regex="true">^org\.glassfish\.jersey\.ext:jersey-proxy-client:.*$</gav>
        <cpe>cpe:/a:oracle:oracle_client</cpe>
    </suppress>
    <suppress base="true">
        <notes><![CDATA[
        false positive per issue #777
        ]]></notes>
        <gav regex="true">^org\.glassfish\.jersey\.ext:jersey-metainf-services:.*$</gav>
        <cpe>cpe:/a:services_project:services:</cpe>
    </suppress>
    <suppress base="true">
        <notes><![CDATA[
        file name: smiley-http-proxy-servlet-1.7.jar
        ]]></notes>
        <gav regex="true">^org\.mitre\.dsmiley\.httpproxy:smiley-http-proxy-servlet:.*$</gav>
        <cpe>cpe:/a:shttp:shttp</cpe>
    </suppress>
    <suppress base="true">
        <notes><![CDATA[
        This CVE is disputed by the vendor and is not considered an issue.
        ]]></notes>
        <filePath regex="true">.*</filePath>
        <cve>CVE-2007-6059</cve>
    </suppress>
    <suppress base="true">
        <notes><![CDATA[
            These CVEs only affect jackson-dataformat-xml. See issue #517, #751, and #792.
      ]]></notes>
        <gav regex="true">(org\.codehaus\.jackson|com\.fasterxml\.jackson\.(core|module|datatype|jaxrs)):jackson.*</gav>
        <cve>CVE-2016-3720</cve>
        <cve>CVE-2016-7051</cve>
    </suppress>
    <suppress base="true">
        <notes><![CDATA[
        FP per #1344
        ]]></notes>
        <gav regex="true">^com\.github\.docker-java:docker-java:.*$</gav>
        <cve>CVE-2017-7297</cve>
    </suppress>
    <suppress base="true">
        <notes><![CDATA[
            These CVE only affects jackson-dataformat-xml. See issue #517.
        ]]></notes>
        <gav regex="true">com\.fasterxml\.jackson\.dataformat:jackson(?!\-dataformat\-xml).*</gav>
        <cve>CVE-2016-3720</cve>
        <cve>CVE-2016-7051</cve>
    </suppress>
    <suppress base="true">
        <notes><![CDATA[
        False positives per issue #642
        ]]></notes>
        <gav regex="true">^org\.springframework\.boot:spring-boot.*$</gav>
        <cpe>cpe:/a:pivotal_software:spring_framework</cpe>
        <cpe>cpe:/a:pivotal:spring_framework</cpe>
        <cpe>cpe:/a:vmware:springsource_spring_framework</cpe>
    </suppress>
    <suppress base="true">
        <notes><![CDATA[
        False positives per issue #1720
        ]]></notes>
        <packageUrl regex="true">^pkg:maven/org\.springframework\.boot/spring\-boot\-starter\-batch@.*$</packageUrl>
        <cpe>cpe:/a:pivotal_software:spring_batch</cpe>
    </suppress>
    <suppress base="true">
        <notes><![CDATA[
        False positives per issue #642
        ]]></notes>
        <gav regex="true">^org\.springframework:spring-context:.*$</gav>
        <cpe>cpe:/a:context_project:context</cpe>
    </suppress>
    <suppress base="true">
        <notes><![CDATA[
        False positives per issue #2873
        ]]></notes>
        <packageUrl regex="true">^pkg:npm/faye\-websocket@.*$</packageUrl>
        <cpe>cpe:/a:faye_project:faye</cpe>
    </suppress>
    <suppress base="true">
        <notes><![CDATA[
        Node.js false positives per issues #512 and #510
        ]]></notes>
        <filePath regex="true">.*package\.json$</filePath>
        <cpe>cpe:/a:file_project:file</cpe>
        <cpe>cpe:/a:file:file</cpe>
        <cpe>cpe:/a:shim:shim</cpe>
        <cpe>cpe:/a:shim_project:shim</cpe>
    </suppress>
    <suppress base="true">
        <notes><![CDATA[
       False positives on python.
       ]]></notes>
        <filePath regex="true">.*__init__\.py$</filePath>
        <cpe>cpe:/a:shim:shim</cpe>
        <cpe>cpe:/a:python:python</cpe>
    </suppress>
    <suppress base="true">
        <notes><![CDATA[
       False positives per #1314.
       ]]></notes>
        <filePath regex="true">.*PKG-INFO$</filePath>
        <cpe>cpe:/a:nodejs:nodejs</cpe>
        <cpe>cpe:/a:nodejs:node.js</cpe>
    </suppress>
    <suppress base="true">
        <notes><![CDATA[
        checkpoint firewall is not at the application layer.
        ]]></notes>
        <filePath regex="true">.*</filePath>
        <cpe>cpe:/a:checkpoint:check_point</cpe>
    </suppress>
    <suppress base="true">
        <notes><![CDATA[
       Bouncy Castle Time Stamp Protocol is not related to openpgp.
       ]]></notes>
        <gav regex="true">^org\.bouncycastle:bctsp.*$</gav>
        <cpe>cpe:/a:openpgp:openpgp</cpe>
        <cpe>cpe:/a:pgp:openpgp</cpe>
        <cpe>cpe:/a:pgp:pgp</cpe>
    </suppress>
    <suppress base="true">
        <notes><![CDATA[
       Apache XML Graphics is used by Batik - but should not be identified as batik.
       ]]></notes>
        <gav regex="true">^org\.apache\.xmlgraphics:xmlgraphics-commons:.*$</gav>
        <cpe>cpe:/a:apache:batik</cpe>
    </suppress>
    <suppress base="true">
        <notes><![CDATA[
        False positive suppression per issue #664 for JJWT - A Java and Android JSON Web Token library
        ]]></notes>
        <gav regex="true">^io\.jsonwebtoken:jjwt:.*$</gav>
        <cpe>cpe:/a:sonatype:nexus</cpe>
    </suppress>
    <suppress base="true">
        <notes><![CDATA[
        FP per #2151
        ]]></notes>
        <packageUrl regex="true">^pkg:maven/io\.vertx/vertx\-auth\-common@.*$</packageUrl>
        <cpe>cpe:/a:sonatype:nexus</cpe>
    </suppress>
    <suppress base="true">
        <notes><![CDATA[
        False positive suppresion per issue #679 - jcore is a php wbe cms.
        ]]></notes>
        <gav regex="true">^org\.apache\.james:apache-mime4j-core:.*$</gav>
        <cpe>cpe:/a:jcore:jcore</cpe>
    </suppress>
    <suppress base="true">
        <notes><![CDATA[
        False positive
        ]]></notes>
        <gav regex="true">^javax\.servlet:servlet-api:.*$</gav>
        <cpe>cpe:/a:sun:one_application_server</cpe>
    </suppress>
    <suppress base="true">
        <notes><![CDATA[
        False positives per issue #684.
        ]]></notes>
        <gav regex="true">^org\.apache\.tomcat\.embed:tomcat-embed.*$</gav>
        <cve>CVE-2017-6056</cve>
        <cve>CVE-2016-6325</cve>
        <cve>CVE-2016-5425</cve>
    </suppress>
    <suppress base="true">
        <notes><![CDATA[
        False positive per issue #691
        ]]></notes>
        <gav regex="true">^org\.springframework\.boot:spring-boot-starter-data-jpa:.*$</gav>
        <cve>CVE-2016-6652</cve>
    </suppress>
    <suppress base="true">
        <notes><![CDATA[
        False positive per issue #699
        ]]></notes>
        <gav regex="true">^com\.splunk:splunk:.*$</gav>
        <cpe>cpe:/a:splunk:splunk</cpe>
    </suppress>
    <suppress base="true">
        <notes><![CDATA[
        False positive per issue #713
        ]]></notes>
        <gav regex="true">^org\.openid4java:openid4java:.*$</gav>
        <cpe>cpe:/a:openid:openid</cpe>
        <cpe>cpe:/a:openid:openid4java</cpe>
    </suppress>
    <suppress base="true">
        <notes><![CDATA[
        False positive per issue #700
        ]]></notes>
        <gav regex="true">^org\.springframework\.cloud:spring-cloud-netflix-core:.*$</gav>
        <cpe>cpe:/a:pivotal:spring_framework</cpe>
        <cpe>cpe:/a:pivotal_software:spring_framework</cpe>
    </suppress>
    <suppress base="true">
        <notes><![CDATA[
        False positive per issue #700
        ]]></notes>
        <gav regex="true">^org\.springframework\.cloud:spring-cloud-.*$</gav>
        <cpe>cpe:/a:pivotal:spring_framework</cpe>
        <cpe>cpe:/a:pivotal_software:spring_framework</cpe>
        <cpe>cpe:/a:context_project:context</cpe>
    </suppress>
    <suppress base="true">
        <notes><![CDATA[
        False Positive per issue #746
        ]]></notes>
        <gav regex="true">^com\.artofsolving:jodconverter:.*$</gav>
        <cpe>cpe:/a:openoffice:openoffice.org</cpe>
        <cpe>cpe:/a:openoffice:openoffice</cpe>
    </suppress>
    <suppress base="true">
        <notes><![CDATA[
        False Positive per issue #743
        ]]></notes>
        <gav regex="true">^org\.xerial:sqlite-jdbc:.*$</gav>
        <cve>CVE-2015-3717</cve>
    </suppress>
    <suppress base="true">
        <notes><![CDATA[
        newrelic-agent false positives due to the instrumentation package (see issue #781)
        ]]></notes>
        <filePath regex="true">.*newrelic-?agent.*\.jar[\\\/]instrumentation.*\.jar</filePath>
        <cpe regex="true">.*</cpe>
    </suppress>
    <suppress base="true">
        <notes><![CDATA[
        False Positices per issue #823
        ]]></notes>
        <gav regex="true">^io\.swagger:.*$</gav>
        <cpe>cpe:/a:sonatype:nexus</cpe>
    </suppress>
    <suppress base="true">
        <notes><![CDATA[
        False positive per issue #838
        ]]></notes>
        <gav regex="true">^org\.springframework\.boot:.*$</gav>
        <cpe>cpe:/a:pivotal_software:spring_data_jpa</cpe>
    </suppress>
    <suppress base="true">
        <notes><![CDATA[
        False positive per issue #851 and #1073
        ]]></notes>
        <gav regex="true">^com\.ibm\.icu:icu4j:.*$</gav>
        <cpe regex="true">cpe:/a:icu[_-]project:international[_-]components[_-]for[_-]unicode:.*</cpe>
    </suppress>
    <suppress base="true">
        <notes><![CDATA[
        False positive per issue #854
        ]]></notes>
        <gav regex="true">^com\.vaadin\.external\.google:android-json:.*$</gav>
        <cpe>cpe:/a:google:android</cpe>
    </suppress>
    <suppress base="true">
        <notes><![CDATA[
        json library is not glassfish server.
        ]]></notes>
        <gav regex="true">^org\.glassfish:javax\.json:.*$</gav>
        <cpe>cpe:/a:oracle:glassfish</cpe>
    </suppress>
    <suppress base="true">
        <notes><![CDATA[
        file name: activerecord-oracle_enhanced-adapter-1.1.7.gemspec
        ]]></notes>
        <filePath regex="true">.*activerecord.*oracle.*\.gemspec</filePath>
        <cpe>cpe:/a:ruby-i18n:i18n</cpe>
        <cpe>cpe:/a:mikel_lindsaar:mail</cpe>
        <cpe>cpe:/a:rest-client_project:rest-client</cpe>
    </suppress>
    <suppress base="true">
        <notes><![CDATA[
        false positives per issue #915
        ]]></notes>
        <gav regex="true">^net\.thisptr:jackson-jq:.*$</gav>
        <cpe>cpe:/a:jq_project:jq</cpe>
        <cpe>cpe:/a:id:id-software</cpe>
    </suppress>
    <suppress base="true">
        <notes><![CDATA[
        false positives per issue #915
        ]]></notes>
        <gav regex="true">^org\.jruby\.jcodings:jcodings:.*$</gav>
        <cpe>cpe:/a:jruby:jruby</cpe>
    </suppress>
    <suppress base="true">
        <notes><![CDATA[
        false positives per issue #915
        ]]></notes>
        <gav regex="true">^org\.jruby\.joni:joni:.*$</gav>
        <cpe>cpe:/a:jruby:jruby</cpe>
    </suppress>
    <suppress base="true">
        <notes><![CDATA[
        false positives per issue #915
        ]]></notes>
        <gav regex="true">^org\.apache\.cxf\.xjc-utils:cxf-xjc-runtime:.*$</gav>
        <cpe>cpe:/a:apache:cxf</cpe>
    </suppress> 
    <suppress base="true">
        <notes><![CDATA[
        false positives per issue #915
        ]]></notes>
        <gav regex="true">^javax\.validation:validation-api:.*$</gav>
        <cpe>cpe:/a:bean_project:bean</cpe>
    </suppress>
    <suppress base="true">
        <notes><![CDATA[
        false positive per issue #914
        ]]></notes>
        <gav regex="true">^org\.apache\.struts\.xwork:xwork-core:.*$</gav>
        <cpe>cpe:/a:apache:struts</cpe>
    </suppress>
    <!--suppress base="true">
        <notes><![CDATA[
        This was added to a broader suppression.
        
        false positive per issue #908
        ]]></notes>
        <gav regex="true">^com\.unboundid:unboundid-ldapsdk:.*$</gav>
        <cpe>cpe:/a:ldap_project:ldap</cpe>
    </suppress-->
    <suppress base="true">
        <notes><![CDATA[
        spring-session has a different version numbering than spring-core. See #1399
        ]]></notes>
        <gav regex="true">^org\.springframework\.session:spring-session-(core|data-).*$</gav>
        <cpe>cpe:/a:pivotal:spring_framework</cpe>
        <cpe>cpe:/a:pivotal_software:spring_framework</cpe>
        <cpe>cpe:/a:pivotal_software:spring_security</cpe>
    </suppress>
    <suppress base="true">
        <notes><![CDATA[
        spring-boot-starter-security is not the same as spring-security, See #1975
        ]]></notes>
        <gav regex="true">^org\.springframework\.boot:spring-boot-starter-security:.*$</gav>
        <cpe>cpe:/a:pivotal_software:spring_security</cpe>
    </suppress>
    <suppress base="true">
        <notes><![CDATA[
        Suppresses false positives per #1880.
        ]]></notes>
        <gav regex="true">^com\.hazelcast:hazelcast-kubernetes:.*$</gav>
        <cpe>cpe:/a:kubernetes:kubernetes</cpe>
    </suppress>
    <suppress base="true">
        <notes><![CDATA[
        FP per #1398
        ]]></notes>
        <gav regex="true">^net\.lingala\.zip4j:zip4j:.*$</gav>
        <cpe>cpe:/a:zip_project:zip</cpe>
    </suppress>
    <suppress base="true">
        <notes><![CDATA[
        FP per #1398
        ]]></notes>
        <gav regex="true">^net\.java\.truevfs:truevfs-comp-zip:.*$</gav>
        <cpe>cpe:/a:zip_project:zip</cpe>
    </suppress>
    <suppress base="true">
        <notes><![CDATA[
        FP per #1398
        ]]></notes>
        <gav regex="true">^net\.java\.truevfs:truevfs-driver-zip:.*$</gav>
        <cpe>cpe:/a:zip_project:zip</cpe>
    </suppress>
    <suppress base="true">
        <notes><![CDATA[
        FP per #1424
        ]]></notes>
        <gav regex="true">^stax:stax-api:.*$</gav>
        <cpe>cpe:/a:st_project:st</cpe>
    </suppress>
    <suppress base="true">
        <notes><![CDATA[
        false positive per issue #894
        ]]></notes>
        <gav regex="true">^org\.apache\.pdfbox:fontbox:.*$</gav>
        <cpe>cpe:/a:font_project:font</cpe>
    </suppress>
    <suppress base="true">
        <notes><![CDATA[
        false positive per issue #1093
        ]]></notes>
        <gav regex="true">^com\.itextpdf:font-asian:.*$</gav>
        <cpe>cpe:/a:font_project:font</cpe>
    </suppress>
    <suppress base="true">
        <notes><![CDATA[
        false positive per issue #859
        ]]></notes>
        <gav regex="true">^org\.kohsuke:github-api:.*$</gav>
        <cpe>cpe:/a:hub_project:hub</cpe>
    </suppress>
    <suppress base="true">
        <notes><![CDATA[
        file name: hystrix-rx-netty-metrics-stream-1.5.12.jar
        ]]></notes>
        <gav regex="true">^com\.netflix\.hystrix:hystrix-rx-netty-metrics-stream:.*$</gav>
        <cpe regex="true">^cpe:/a:netty(_project)?:netty.*$</cpe>
    </suppress>
    <suppress base="true">
        <notes><![CDATA[
        False positive per issue #1068
        ]]></notes>
        <gav regex="true">^org\.asynchttpclient:netty-codec-dns:.*$</gav>
        <cpe>cpe:/a:dns-sync_project:dns-sync</cpe>
    </suppress>
    <suppress base="true">
        <notes><![CDATA[
        False positive per issue #1068
        ]]></notes>
        <gav regex="true">^org\.asynchttpclient:async-http-client-netty-utils:.*$</gav>
        <cpe>cpe:/a:async-http-client_project:async-http-client</cpe>
        <cpe>cpe:/a:asynchttpclient_project:async-http-client</cpe>
    </suppress>
    <suppress base="true">
        <notes><![CDATA[
        False positive per issue #1068
        ]]></notes>   
        <gav regex="true">^org\.asynchttpclient:netty-resolver-dns:.*$</gav>
        <cpe>cpe:/a:dns-sync_project:dns-sync</cpe>
    </suppress>
    <suppress base="true">
        <notes><![CDATA[
        False positive per issue #1068
        ]]></notes>
        <gav regex="true">^(?!(io\.netty|org\.jboss\.netty)).*:.*netty.*$</gav>
        <cpe regex="true">^cpe:/a:netty(_project)?:netty.*$</cpe>
    </suppress>
    <suppress base="true">
        <notes><![CDATA[
        file name: cassandra-thrift-1.2.11.jar
        ]]></notes>
        <gav regex="true">^org\.apache\.cassandra:cassandra-thrift:.*$</gav>
        <cpe>cpe:/a:apache:thrift</cpe>
        <cpe>cpe:/a:apache:cassandra</cpe>
    </suppress>
    <suppress base="true">
        <notes><![CDATA[
        file name: xbean-bundleutils-3.11.1.jar
        ]]></notes>
        <gav regex="true">^org\.apache\.xbean:xbean-bundleutils:.*$</gav>
        <cpe>cpe:/a:apache:geronimo</cpe>
    </suppress>
    <suppress base="true">
        <notes><![CDATA[
        file name: xbean-finder-3.11.1.jar
        ]]></notes>
        <gav regex="true">^org\.apache\.xbean:xbean-finder:.*$</gav>
        <cpe>cpe:/a:finder_project:finder</cpe>
    </suppress>
    <suppress base="true">
        <notes><![CDATA[
        file name: annotation-indexer-1.4.jar
        ]]></notes>
        <gav regex="true">^org\.jenkins-ci:annotation-indexer:.*$</gav>
        <cpe>cpe:/a:jenkins:jenkins</cpe>
    </suppress>
    <suppress base="true">
        <notes><![CDATA[
        false positive per issue #871
        ]]></notes>
        <gav regex="true">^org\.sonatype\..*$</gav>
        <cpe>cpe:/a:spice_project:spice</cpe>
    </suppress>
    <suppress base="true">
        <notes><![CDATA[
        file name: avro-1.4.0-cassandra-1.jar
        ]]></notes>
        <gav regex="true">^org\.apache\.cassandra\.deps:avro:.*$</gav>
        <cpe>cpe:/a:apache:cassandra</cpe>
    </suppress>
    <suppress base="true">
        <notes><![CDATA[
        file name: hystrix-request-servlet-1.5.12.jar
        ]]></notes>
        <gav regex="true">^com\.netflix\.hystrix:hystrix-request-servlet:.*$</gav>
        <cpe>cpe:/a:request_it:request_it</cpe>
    </suppress>
    <suppress base="true">
        <notes><![CDATA[
        file name: jersey-core-1.11.jar
        ]]></notes>
        <gav regex="true">^com\.sun\.jersey:jersey-core:.*$</gav>
        <cpe>cpe:/a:restful_web_services_project:restful_web_services</cpe>
    </suppress>
    <suppress base="true">
        <notes><![CDATA[
        file name: unboundid-ldapsdk-2.3.8.jar
        ]]></notes>
        <gav regex="true">^com\.unboundid:unboundid-ldapsdk:.*$</gav>
        <cpe>cpe:/a:id:id-software</cpe>
    </suppress>
    <suppress base="true">
        <notes><![CDATA[
        jaxb-xerces and jaxb-xerces2 are completely different dependencies.
        ]]></notes>
        <gav regex="true">^activesoap:jaxb-xercesImpl:[01].*$</gav>
        <cpe>cpe:/a:apache:xerces2_java</cpe>
    </suppress>
    <suppress base="true">
        <notes><![CDATA[
        jaxb-xerces and jaxb-xerces2 are completely different dependencies - the sha1
            is primarily for testing.
        ]]></notes>
        <sha1>73a51faadb407dccdbd77234e0d5a0a648665692</sha1>
        <cpe>cpe:/a:apache:xerces2_java</cpe>
    </suppress>
    <suppress base="true">
        <notes><![CDATA[
        FP per #2186
        ]]></notes>
        <packageUrl regex="true">^pkg:maven/com\.lightbend\.akka/akka\-stream\-alpakka\-xml_2\.12@.*$</packageUrl>
        <cpe>cpe:/a:akka:akka</cpe>
    </suppress>
    <suppress base="true">
        <notes><![CDATA[
        FP per #2651
        ]]></notes>
        <packageUrl regex="true">^pkg:maven/com\.vaadin/vaadin[^@]+testbench@.*$</packageUrl>
        <cpe>cpe:/a:vaadin:vaadin</cpe>
    </suppress>
    <suppress base="true">
        <notes><![CDATA[
        FP per #2191
        ]]></notes>
        <packageUrl regex="true">^pkg:maven/com\.vaadin\.(addon|external).*$</packageUrl>
        <cpe>cpe:/a:vaadin:vaadin</cpe>
    </suppress>
    <suppress base="true">
        <notes><![CDATA[
        FP per #2191
        ]]></notes>
        <packageUrl regex="true">^pkg:maven/com\.vaadin/.*(sass|flow|theme|mixin|style|widget).*$</packageUrl>
        <cpe>cpe:/a:vaadin:vaadin</cpe>
    </suppress>
    <suppress base="true">
        <notes><![CDATA[
        FP per #2191
        ]]></notes>
        <packageUrl regex="true">^pkg:maven/org\.webjars\.(bower|bowergithub|npm).*$</packageUrl>
        <cpe>cpe:/a:vaadin:vaadin</cpe>
    </suppress>
    <suppress base="true">
        <notes><![CDATA[
        FP per #2186
        ]]></notes>
        <packageUrl regex="true">^pkg:maven/com\.lightbend\.akka/akka\-stream\-alpakka\-xml_2\.12@.*$</packageUrl>
        <cpe>cpe:/a:lightbend:akka</cpe>
    </suppress>
    <suppress base="true">
        <notes><![CDATA[
        False positive per issue #965
        ]]></notes>
        <gav regex="true">^com\.typesafe\.play:play-akka-http-server_2\.\d+:.*$</gav>
        <cpe>cpe:/a:akka:akka</cpe>
        <cpe>cpe:/a:akka:http_server</cpe>
    </suppress>
    <suppress base="true">
        <notes><![CDATA[
        FP on sttp for http-client
        ]]></notes>
        <packageUrl regex="true">^pkg:maven/com\.softwaremill\.sttp.*$</packageUrl>
        <cpe>cpe:/a:async-http-client_project:async-http-client</cpe>
        <cpe>cpe:/a:asynchttpclient_project:async-http-client</cpe>
    </suppress>
    <suppress base="true">
        <notes><![CDATA[
        False positive per issue #1275
        ]]></notes>
        <gav regex="true">^com\.typesafe\.akka:akka-stream-kafka_2\.12:.*$</gav>
        <cpe>cpe:/a:akka:akka</cpe>
    </suppress>
    <suppress base="true">
        <notes><![CDATA[
        False positive per issue #1275
        ]]></notes>
        <gav regex="true">^com\.lightbend\.akka:akka-stream-alpakka-jms_2\.12:.*$</gav>
        <cpe>cpe:/a:akka:akka</cpe>
    </suppress>
    <suppress base="true">
        <notes><![CDATA[
        False positive per issue #1180
        ]]></notes>
        <gav regex="true">^com\.typesafe\.akka:akka-persistence-cassandra:.*$</gav>
        <cpe>cpe:/a:akka:akka</cpe>
    </suppress>
    <suppress base="true">
        <notes><![CDATA[
        Fp per #2995
        ]]></notes>
        <packageUrl regex="true">^pkg:maven/io\.opencensus/opencensus\-contrib\-grpc\-util@.*$</packageUrl>
        <cpe>cpe:/a:grpc:grpc</cpe>
    </suppress>
    <suppress base="true">
        <notes><![CDATA[
        False positive per issue #1259 and #2991
        ]]></notes>
        <gav regex="true">^com\.google\.api\.grpc:proto-.*$</gav>
        <cpe>cpe:/a:grpc:grpc</cpe>
    </suppress>
    <suppress base="true">
        <notes><![CDATA[
        FP per issue #942
        ]]></notes>
        <gav regex="true">^org\.apache\.chemistry\.opencmis:chemistry-opencmis.*$</gav>
        <cpe>cpe:/a:apache:apache_http_server</cpe>
        <cpe>cpe:/a:apache:http_server</cpe>
    </suppress>
    <suppress base="true">
        <notes><![CDATA[
        FP per issue #1654
        ]]></notes>
        <packageUrl regex="true">^pkg:maven/org\.apache\.directory\.server/apacheds.*$</packageUrl>
        <cpe>cpe:/a:apache:http_server</cpe>
    </suppress>
    <suppress base="true">
        <notes><![CDATA[
        FP per issue #942
        ]]></notes>
        <gav regex="true">^org\.alfresco\.cmis\.client:alfresco-opencmis-extension:.*$</gav>
        <cpe>cpe:/a:alfresco:alfresco</cpe>
    </suppress>
    <suppress base="true">
        <notes><![CDATA[
        FP per issue #944 - just suppressing the single CVE instead of the entire match
            as a future CVE could be meaningful to this library.
        ]]></notes>   
        <gav regex="true">^com\.evernote:evernote-api:.*$</gav>
        <cve>CVE-2016-4900</cve>
    </suppress>
    <suppress base="true">
        <notes><![CDATA[
        FP per issue #951
        ]]></notes>
        <gav regex="true">^org\.apache\.portals\.pluto:pluto-portal-driver:.*$</gav>
        <cpe>cpe:/a:in-portal:in-portal</cpe>
    </suppress>
    <suppress base="true">
        <notes><![CDATA[
        FP on ldap studio
        ]]></notes>
        <gav regex="true">^org\.apache\.directory\.api:api-ldap.*$</gav>
        <cpe>cpe:/a:apache:apache_ldap_studio</cpe>
    </suppress>
    <suppress base="true">
        <notes><![CDATA[
        FP per issue #1003
        ]]></notes>   
        <gav regex="true">^org\.mapstruct:mapstruct:.*$</gav>
        <cpe>cpe:/a:bean_project:bean</cpe>
    </suppress>
    <suppress base="true">
        <notes><![CDATA[
        FP per issue #1004 - ldap.java is not in the JAR.
        ]]></notes>
        <gav regex="true">^org\.codehaus\.groovy:groovy:.*$</gav>
        <cve>CVE-2016-6497</cve>
    </suppress>
    <suppress base="true">
        <notes><![CDATA[
        FP per issue #1010 - ldap.java is not in the JAR.
        ]]></notes>
        <gav regex="true">^org\.codehaus\.groovy:groovy-all:.*$</gav>
        <cve>CVE-2016-6497</cve>
    </suppress>
    <!--suppress base="true">
        <notes><![CDATA[
        FP per issue #997 - actual fix was in DependencyVersionUtils
        ]]></notes>
        <gav regex="true">^com\.typesafe\.play:play-netty-utils:.*$</gav>
        <cpe>cpe:/a:playframework:play_framework</cpe>
    </suppress-->
    <suppress base="true">
        <notes><![CDATA[
        FP per #987
        ]]></notes>
        <gav regex="true">^org\.apache\.tomcat:tomcat-annotations-api:.*$</gav>
        <cpe>cpe:/a:apache:tomcat</cpe>
        <cpe>cpe:/a:apache_tomcat:apache_tomcat</cpe>
        <cpe>cpe:/a:apache_software_foundation:tomcat</cpe>
    </suppress>    
    <suppress base="true">
        <notes><![CDATA[
        general FP cleanup
        ]]></notes>
        <filePath regex="true">.*winstone-?(\d*\.?){0,3}\.jar</filePath>
        <cpe>cpe:/a:jetty:jetty</cpe>
        <cpe>cpe:/a:eclipse:jetty</cpe>
    </suppress>
    <suppress base="true">
        <notes><![CDATA[
        general FP cleanup
        ]]></notes>
        <gav regex="true">^org\.apache\.maven\.wagon:wagon-webdav-jackrabbit:.*$</gav>
        <cpe>cpe:/a:apache:jackrabbit</cpe>
    </suppress>
    <suppress base="true">
        <notes><![CDATA[
        general FP cleanup
        ]]></notes>
        <gav regex="true">^org\.apache\.xbean:xbean-reflect:.*$</gav>
        <cpe>cpe:/a:apache:geronimo</cpe>
    </suppress>
    <suppress base="true">
        <notes><![CDATA[
        FP per #1652
        ]]></notes>
        <packageUrl regex="true">^pkg:maven/org\.apache\.aries\.transaction/org\.apache\.aries\.transaction\.manager@.*$</packageUrl>
        <cpe>cpe:/a:apache:geronimo</cpe>
    </suppress>
    <suppress base="true">
        <notes><![CDATA[
        general FP cleanup
        ]]></notes>
        <gav regex="true">^org\.eclipse\.jetty\.orbit:javax\.annotation:.*$</gav>
        <cpe>cpe:/a:eclipse:jetty</cpe>
        <cpe>cpe:/a:jetty:jetty</cpe>
    </suppress>
    <suppress base="true">
        <notes><![CDATA[
        general FP cleanup
        ]]></notes>
        <gav regex="true">^org\.eclipse\.jetty\.websocket:websocket-api:.*$</gav>
        <cpe>cpe:/a:eclipse:jetty</cpe>
        <cpe>cpe:/a:jetty:jetty</cpe>
    </suppress>
    <suppress base="true">
        <notes><![CDATA[
        general FP cleanup: com.amazonaws is a drupal project
        ]]></notes>
        <gav regex="true">^com\.amazonaws:jmespath-java:.*$</gav>
        <cpe>cpe:/a:amazon_aws_project:amazon_aws</cpe>
    </suppress>
    <suppress base="true">
        <notes><![CDATA[
        False positive per #1642
        ]]></notes>
        <gav regex="true">^org\.apache\.curator:curator-recipes:.*$</gav>
        <cpe>cpe:/a:apache:zookeeper</cpe>
    </suppress>
    <suppress base="true">
        <notes><![CDATA[
        False positive per #2912
        ]]></notes>
        <packageUrl regex="true">^pkg:maven/org\.linguafranca\.pwdb/database@.*$</packageUrl>
        <cpe>cpe:/a:keepass:keepass</cpe>
    </suppress>
    <suppress base="true">
        <notes><![CDATA[
        False positive per #2912
        ]]></notes>
        <packageUrl regex="true">^pkg:maven/org\.linguafranca\.pwdb/KeePass.*$</packageUrl>
        <cpe>cpe:/a:keepass:keepass</cpe>
    </suppress>
    <suppress base="true">
        <notes><![CDATA[
        False positive per #2907
        ]]></notes>
        <packageUrl regex="true">^pkg:maven/javax\.enterprise/cdi\-api@.*$</packageUrl>
        <cve>CVE-2014-8122</cve>
    </suppress>
    <suppress base="true">
        <notes><![CDATA[
        FP per #2248
        ]]></notes>
        <packageUrl regex="true">^pkg:maven/org\.apache\.zookeeper/zookeeper@.*$</packageUrl>
        <cpe>cpe:/a:apache:hadoop</cpe>
    </suppress>
    <suppress base="true">
        <notes><![CDATA[
        FP per #2650
        ]]></notes>
        <packageUrl regex="true">^pkg:maven/org\.sonatype\.nexus\.plugins/nexus\-restore\-helm@.*$</packageUrl>
        <cpe>cpe:/a:sonatype:nexus</cpe>
    </suppress>
    <suppress base="true">
        <notes><![CDATA[
        FP per #2256
        ]]></notes>
        <packageUrl regex="true">^pkg:maven/io\.vertx.*$</packageUrl>
        <cpe>cpe:/a:sonatype:nexus</cpe>
    </suppress>
    <suppress base="true">
        <notes><![CDATA[
        general FP cleanup: apache_test CPE is referencing Perl code.
        ]]></notes>
        <gav regex="true">^org\.apache\.ant:ant-testutil:.*$</gav>
        <cpe>cpe:/a:apache:apache_test</cpe>
    </suppress>
    <suppress base="true">
        <notes><![CDATA[
        general FP cleanup: CPE is for git, not the git provider
        ]]></notes>
        <gav regex="true">^org\.apache\.maven\.scm:maven-scm-provider-git-commons:.*$</gav>
        <cpe>cpe:/a:git-scm:git</cpe>
    </suppress>
    <suppress base="true">
        <notes><![CDATA[
        general FP cleanup
        ]]></notes>
        <gav regex="true">^org\.eclipse\.jetty\.orbit:org\.apache\.taglibs\.standard\.glassfish:.*$</gav>
        <cpe>cpe:/a:jetty:jetty</cpe>
        <cpe>cpe:/a:eclipse:jetty</cpe>
    </suppress>
    <suppress base="true">
        <notes><![CDATA[
        general FP cleanup
        ]]></notes>
        <gav regex="true">^org\.eclipse\.jetty\.orbit:com\.sun\.el:.*$</gav>
        <cpe>cpe:/a:jetty:jetty</cpe>
        <cpe>cpe:/a:eclipse:jetty</cpe>
    </suppress>
    <suppress base="true">
        <notes><![CDATA[
        general FP cleanup: client vs. server mismatch
        ]]></notes>
        <gav regex="true">^org\.samba\.jcifs:jcifs:.*$</gav>
        <cpe>cpe:/a:samba:samba</cpe>
    </suppress>
    <suppress base="true">
        <notes><![CDATA[
        general FP cleanup
        ]]></notes>
        <gav regex="true">^org\.codehaus\.plexus:plexus-utils:.*$</gav>
        <cpe>cpe:/a:spice_project:spice</cpe>
    </suppress>
    <suppress base="true">
        <notes><![CDATA[
        FP #1064
        ]]></notes>
        <gav regex="true">^org\.projectlombok:lombok:.*$</gav>
        <cpe>cpe:/a:spice_project:spice</cpe>
    </suppress>
    <suppress base="true">
        <notes><![CDATA[
        webjars are not npm, #1179
        ]]></notes>
        <gav regex="true">^org\.webjars\.npm:.*$</gav>
        <cpe>cpe:/a:npm:npm</cpe>
    </suppress>
    <suppress base="true">
        <notes><![CDATA[
        spring boot mongo FP per issue #1067
        ]]></notes>
        <gav regex="true">^org\.springframework\.boot:spring-boot-starter-data-mongodb:.*$</gav>
        <cpe>cpe:/a:mongodb:mongodb</cpe>
    </suppress>
    <suppress base="true">
        <notes><![CDATA[
       spring ldap cleanup per issue #1060
       ]]></notes>
        <gav regex="true">^org\.springframework\.ldap:spring-ldap-core:.*$</gav>
        <cpe>cpe:/a:net-ldap_project:net-ldap</cpe>
        <cpe>cpe:/a:pivotal_software:spring_framework</cpe>
        <cpe>cpe:/a:pivotal:spring_framework</cpe>
    </suppress>
    <suppress base="true">
        <notes><![CDATA[
        These affect core jackson-databind, not jackson-dataformat-xml. If a vulnerable
            version of databind is brought in as a transitive dependency of dataformat it
            will get flagged by itself. See issue #1150.
        ]]></notes>
        <gav regex="true">^com\.fasterxml\.jackson\.dataformat:.*$</gav>
        <cve>CVE-2018-7489</cve>
        <cve>CVE-2018-5968</cve>
    </suppress>

    <suppress base="true">
        <notes><![CDATA[
        FP per issue #3041
        ]]></notes>
        <packageUrl regex="true">^pkg:maven/mysql/mysql\-connector\-java@.*$</packageUrl>
        <cpe>cpe:/a:oracle:connector%2fj</cpe>
        <cpe>cpe:/a:oracle:jdbc</cpe>
    </suppress>
    <suppress base="true">
        <notes><![CDATA[
        FP per issue #952 - instead of suppressing the whole thing, we will just
            suppress specific CVE that are for the server
        ]]></notes>
        <gav regex="true">^(mysql:mysql-connector-java|org\.drizzle\.jdbc:drizzle-jdbc):.*$</gav>
        <cve>CVE-2018-3081</cve>
        <cve>CVE-2018-3137</cve>
        <cve>CVE-2018-3145</cve>
        <cve>CVE-2018-3170</cve>
        <cve>CVE-2018-3182</cve>
        <cve>CVE-2018-3186</cve>
        <cve>CVE-2018-3195</cve>
        <cve>CVE-2018-3203</cve>
        <cve>CVE-2018-3212</cve>
        <cve>CVE-2018-3279</cve>
        <cve>CVE-2018-3286</cve>
        <cve>CVE-2018-3071</cve>
        <cve>CVE-2018-2759</cve>
        <cve>CVE-2017-3331</cve>
        <cve>CVE-2017-3452</cve>
        <cve>CVE-2007-6304</cve>
        <cve>CVE-2016-5442</cve>
        <cve>CVE-2014-6555</cve>
        <cve>CVE-2015-4861</cve>
        <cve>CVE-2013-3796</cve>
        <cve>CVE-2012-0553</cve>
        <cve>CVE-2016-0659</cve>
        <cve>CVE-2002-1923</cve>
        <cve>CVE-2012-0119</cve>
        <cve>CVE-2015-0508</cve>
        <cve>CVE-2016-8283</cve>
        <cve>CVE-2017-3463</cve>
        <cve>CVE-2016-6663</cve>
        <cve>CVE-2013-5881</cve>
        <cve>CVE-2015-2573</cve>
        <cve>CVE-2016-5436</cve>
        <cve>CVE-2002-1376</cve>
        <cve>CVE-2015-0432</cve>
        <cve>CVE-2005-2558</cve>
        <cve>CVE-2017-3308</cve>
        <cve>CVE-2014-0402</cve>
        <cve>CVE-2015-0499</cve>
        <cve>CVE-2009-0819</cve>
        <cve>CVE-2012-1757</cve>
        <cve>CVE-2010-3838</cve>
        <cve>CVE-2006-4031</cve>
        <cve>CVE-2012-3180</cve>
        <cve>CVE-2015-3152</cve>
        <cve>CVE-2014-0393</cve>
        <cve>CVE-2012-3163</cve>
        <cve>CVE-2016-0594</cve>
        <cve>CVE-2014-2450</cve>
        <cve>CVE-2014-0430</cve>
        <cve>CVE-2017-3457</cve>
        <cve>CVE-2015-2567</cve>
        <cve>CVE-2017-3319</cve>
        <cve>CVE-2015-4866</cve>
        <cve>CVE-2010-1621</cve>
        <cve>CVE-2015-0409</cve>
        <cve>CVE-2016-8288</cve>
        <cve>CVE-2014-6484</cve>
        <cve>CVE-2017-3243</cve>
        <cve>CVE-2016-5633</cve>
        <cve>CVE-2017-3468</cve>
        <cve>CVE-2012-2122</cve>
        <cve>CVE-2014-2444</cve>
        <cve>CVE-2016-0642</cve>
        <cve>CVE-2012-0882</cve>
        <cve>CVE-2012-0102</cve>
        <cve>CVE-2012-5614</cve>
        <cve>CVE-2013-1567</cve>
        <cve>CVE-2016-0504</cve>
        <cve>CVE-2017-3643</cve>
        <cve>CVE-2010-2008</cve>
        <cve>CVE-2016-0608</cve>
        <cve>CVE-2015-4756</cve>
        <cve>CVE-2017-10284</cve>
        <cve>CVE-2014-6495</cve>
        <cve>CVE-2013-5793</cve>
        <cve>CVE-2014-4233</cve>
        <cve>CVE-2010-3680</cve>
        <cve>CVE-2012-0493</cve>
        <cve>CVE-2001-1275</cve>
        <cve>CVE-2013-0385</cve>
        <cve>CVE-2016-0599</cve>
        <cve>CVE-2016-5627</cve>
        <cve>CVE-2012-0113</cve>
        <cve>CVE-2013-0368</cve>
        <cve>CVE-2014-2438</cve>
        <cve>CVE-2013-1511</cve>
        <cve>CVE-2014-6478</cve>
        <cve>CVE-2017-3637</cve>
        <cve>CVE-2004-0837</cve>
        <cve>CVE-2016-0653</cve>
        <cve>CVE-2010-1626</cve>
        <cve>CVE-2013-3810</cve>
        <cve>CVE-2015-2643</cve>
        <cve>CVE-2015-4767</cve>
        <cve>CVE-2017-3265</cve>
        <cve>CVE-2009-4019</cve>
        <cve>CVE-2014-6489</cve>
        <cve>CVE-2017-3302</cve>
        <cve>CVE-2012-0087</cve>
        <cve>CVE-2016-3477</cve>
        <cve>CVE-2017-3648</cve>
        <cve>CVE-2012-1697</cve>
        <cve>CVE-2012-0487</cve>
        <cve>CVE-2016-0647</cve>
        <cve>CVE-2015-4815</cve>
        <cve>CVE-2012-1734</cve>
        <cve>CVE-2013-3804</cve>
        <cve>CVE-2013-5807</cve>
        <cve>CVE-2008-7247</cve>
        <cve>CVE-2016-5441</cve>
        <cve>CVE-2007-6303</cve>
        <cve>CVE-2014-2494</cve>
        <cve>CVE-2017-3313</cve>
        <cve>CVE-2013-3795</cve>
        <cve>CVE-2014-4238</cve>
        <cve>CVE-2015-4826</cve>
        <cve>CVE-2016-0658</cve>
        <cve>CVE-2012-0118</cve>
        <cve>CVE-2015-0507</cve>
        <cve>CVE-2015-2648</cve>
        <cve>CVE-2006-7232</cve>
        <cve>CVE-2009-5026</cve>
        <cve>CVE-2017-3462</cve>
        <cve>CVE-2016-6662</cve>
        <cve>CVE-2016-2047</cve>
        <cve>CVE-2006-4227</cve>
        <cve>CVE-2014-0001</cve>
        <cve>CVE-2002-1375</cve>
        <cve>CVE-2015-0498</cve>
        <cve>CVE-2017-10365</cve>
        <cve>CVE-2014-0401</cve>
        <cve>CVE-2013-1544</cve>
        <cve>CVE-2006-1518</cve>
        <cve>CVE-2010-3679</cve>
        <cve>CVE-2012-1756</cve>
        <cve>CVE-2004-0628</cve>
        <cve>CVE-2017-10227</cve>
        <cve>CVE-2010-3837</cve>
        <cve>CVE-2013-3809</cve>
        <cve>CVE-2016-5584</cve>
        <cve>CVE-2008-4456</cve>
        <cve>CVE-2013-5891</cve>
        <cve>CVE-2015-4761</cve>
        <cve>CVE-2013-5770</cve>
        <cve>CVE-2017-3456</cve>
        <cve>CVE-2014-2432</cve>
        <cve>CVE-2015-2566</cve>
        <cve>CVE-2014-6559</cve>
        <cve>CVE-2012-0574</cve>
        <cve>CVE-2014-0412</cve>
        <cve>CVE-2013-1555</cve>
        <cve>CVE-2017-3318</cve>
        <cve>CVE-2015-2620</cve>
        <cve>CVE-2009-4030</cve>
        <cve>CVE-2016-8287</cve>
        <cve>CVE-2016-3471</cve>
        <cve>CVE-2007-2693</cve>
        <cve>CVE-2003-0150</cve>
        <cve>CVE-2012-3173</cve>
        <cve>CVE-2014-6520</cve>
        <cve>CVE-2017-10283</cve>
        <cve>CVE-2017-3467</cve>
        <cve>CVE-2014-0386</cve>
        <cve>CVE-2004-0388</cve>
        <cve>CVE-2004-2149</cve>
        <cve>CVE-2012-0101</cve>
        <cve>CVE-2012-5613</cve>
        <cve>CVE-2013-1566</cve>
        <cve>CVE-2013-2376</cve>
        <cve>CVE-2016-5632</cve>
        <cve>CVE-2016-0503</cve>
        <cve>CVE-2017-3329</cve>
        <cve>CVE-2016-0607</cve>
        <cve>CVE-2015-4913</cve>
        <cve>CVE-2017-3642</cve>
        <cve>CVE-2012-3156</cve>
        <cve>CVE-2015-4772</cve>
        <cve>CVE-2016-0641</cve>
        <cve>CVE-2017-10320</cve>
        <cve>CVE-2014-6494</cve>
        <cve>CVE-2007-2583</cve>
        <cve>CVE-2017-3653</cve>
        <cve>CVE-2012-0492</cve>
        <cve>CVE-2001-1274</cve>
        <cve>CVE-2012-0075</cve>
        <cve>CVE-2012-3167</cve>
        <cve>CVE-2017-3636</cve>
        <cve>CVE-2012-0112</cve>
        <cve>CVE-2013-0367</cve>
        <cve>CVE-2013-0384</cve>
        <cve>CVE-2016-0652</cve>
        <cve>CVE-2012-4414</cve>
        <cve>CVE-2017-10294</cve>
        <cve>CVE-2004-0957</cve>
        <cve>CVE-2004-0836</cve>
        <cve>CVE-2016-0598</cve>
        <cve>CVE-2012-1705</cve>
        <cve>CVE-2017-10314</cve>
        <cve>CVE-2016-8318</cve>
        <cve>CVE-2015-4766</cve>
        <cve>CVE-2016-5626</cve>
        <cve>CVE-2017-3599</cve>
        <cve>CVE-2016-5609</cve>
        <cve>CVE-2014-4260</cve>
        <cve>CVE-2015-0501</cve>
        <cve>CVE-2014-4243</cve>
        <cve>CVE-2013-3783</cve>
        <cve>CVE-2013-5786</cve>
        <cve>CVE-2016-0663</cve>
        <cve>CVE-2012-0540</cve>
        <cve>CVE-2012-1696</cve>
        <cve>CVE-2000-0045</cve>
        <cve>CVE-2006-0369</cve>
        <cve>CVE-2013-1521</cve>
        <cve>CVE-2016-3459</cve>
        <cve>CVE-2012-0486</cve>
        <cve>CVE-2016-0646</cve>
        <cve>CVE-2017-3647</cve>
        <cve>CVE-2017-10167</cve>
        <cve>CVE-2017-3450</cve>
        <cve>CVE-2016-5440</cve>
        <cve>CVE-2015-0382</cve>
        <cve>CVE-2017-3312</cve>
        <cve>CVE-2011-2262</cve>
        <cve>CVE-2013-3794</cve>
        <cve>CVE-2005-0004</cve>
        <cve>CVE-2001-1454</cve>
        <cve>CVE-2013-0389</cve>
        <cve>CVE-2016-0657</cve>
        <cve>CVE-2013-1532</cve>
        <cve>CVE-2002-1921</cve>
        <cve>CVE-2012-0117</cve>
        <cve>CVE-2015-0506</cve>
        <cve>CVE-2017-3258</cve>
        <cve>CVE-2017-3461</cve>
        <cve>CVE-2012-3150</cve>
        <cve>CVE-2003-0073</cve>
        <cve>CVE-2005-2573</cve>
        <cve>CVE-2014-6564</cve>
        <cve>CVE-2006-4226</cve>
        <cve>CVE-2002-1374</cve>
        <cve>CVE-2015-4870</cve>
        <cve>CVE-2005-0711</cve>
        <cve>CVE-2010-1850</cve>
        <cve>CVE-2006-1517</cve>
        <cve>CVE-2010-3678</cve>
        <cve>CVE-2013-1526</cve>
        <cve>CVE-2004-0627</cve>
        <cve>CVE-2016-0705</cve>
        <cve>CVE-2010-3836</cve>
        <cve>CVE-2016-3518</cve>
        <cve>CVE-2013-3808</cve>
        <cve>CVE-2016-0601</cve>
        <cve>CVE-2015-4836</cve>
        <cve>CVE-2015-2571</cve>
        <cve>CVE-2016-0668</cve>
        <cve>CVE-2012-5060</cve>
        <cve>CVE-2015-4819</cve>
        <cve>CVE-2013-2381</cve>
        <cve>CVE-2015-2582</cve>
        <cve>CVE-2017-3455</cve>
        <cve>CVE-2003-0780</cve>
        <cve>CVE-2014-2431</cve>
        <cve>CVE-2003-1331</cve>
        <cve>CVE-2015-4864</cve>
        <cve>CVE-2012-3144</cve>
        <cve>CVE-2017-3317</cve>
        <cve>CVE-2005-1636</cve>
        <cve>CVE-2015-0441</cve>
        <cve>CVE-2001-0407</cve>
        <cve>CVE-2016-8286</cve>
        <cve>CVE-2007-2692</cve>
        <cve>CVE-2003-1480</cve>
        <cve>CVE-2013-2392</cve>
        <cve>CVE-2017-3641</cve>
        <cve>CVE-2016-5631</cve>
        <cve>CVE-2012-1690</cve>
        <cve>CVE-2007-5646</cve>
        <cve>CVE-2013-2375</cve>
        <cve>CVE-2016-2105</cve>
        <cve>CVE-2007-5925</cve>
        <cve>CVE-2012-5612</cve>
        <cve>CVE-2016-0502</cve>
        <cve>CVE-2014-2442</cve>
        <cve>CVE-2015-4858</cve>
        <cve>CVE-2013-1548</cve>
        <cve>CVE-2016-0606</cve>
        <cve>CVE-2015-2576</cve>
        <cve>CVE-2014-4287</cve>
        <cve>CVE-2002-0969</cve>
        <cve>CVE-2016-0640</cve>
        <cve>CVE-2015-4737</cve>
        <cve>CVE-2015-4771</cve>
        <cve>CVE-2016-5439</cve>
        <cve>CVE-1999-1188</cve>
        <cve>CVE-2007-5970</cve>
        <cve>CVE-2014-6530</cve>
        <cve>CVE-2017-3652</cve>
        <cve>CVE-2008-3963</cve>
        <cve>CVE-2013-0383</cve>
        <cve>CVE-2012-3166</cve>
        <cve>CVE-2012-0491</cve>
        <cve>CVE-2014-4214</cve>
        <cve>CVE-2016-5625</cve>
        <cve>CVE-2014-0433</cve>
        <cve>CVE-2012-3149</cve>
        <cve>CVE-2014-2436</cve>
        <cve>CVE-2016-3501</cve>
        <cve>CVE-2012-0578</cve>
        <cve>CVE-2004-0956</cve>
        <cve>CVE-2004-0835</cve>
        <cve>CVE-2014-2419</cve>
        <cve>CVE-2017-3635</cve>
        <cve>CVE-2017-10155</cve>
        <cve>CVE-2015-0500</cve>
        <cve>CVE-2016-0651</cve>
        <cve>CVE-2010-1849</cve>
        <cve>CVE-2017-10313</cve>
        <cve>CVE-2017-10276</cve>
        <cve>CVE-2015-4802</cve>
        <cve>CVE-2015-2641</cve>
        <cve>CVE-2016-0597</cve>
        <cve>CVE-2016-3492</cve>
        <cve>CVE-2007-1420</cve>
        <cve>CVE-2012-3177</cve>
        <cve>CVE-2016-0662</cve>
        <cve>CVE-2017-3646</cve>
        <cve>CVE-2012-0485</cve>
        <cve>CVE-2015-0511</cve>
        <cve>CVE-2014-6507</cve>
        <cve>CVE-2000-0148</cve>
        <cve>CVE-2013-3802</cve>
        <cve>CVE-2014-0427</cve>
        <cve>CVE-2015-4830</cve>
        <cve>CVE-2017-3291</cve>
        <cve>CVE-2015-3194</cve>
        <cve>CVE-2008-2079</cve>
        <cve>CVE-2009-4028</cve>
        <cve>CVE-2016-3486</cve>
        <cve>CVE-2012-5383</cve>
        <cve>CVE-2013-3793</cve>
        <cve>CVE-2012-4452</cve>
        <cve>CVE-2017-3257</cve>
        <cve>CVE-2010-3683</cve>
        <cve>CVE-2001-1453</cve>
        <cve>CVE-2012-0496</cve>
        <cve>CVE-2004-0457</cve>
        <cve>CVE-2013-1531</cve>
        <cve>CVE-2012-0116</cve>
        <cve>CVE-2012-1689</cve>
        <cve>CVE-2016-0639</cve>
        <cve>CVE-2015-4807</cve>
        <cve>CVE-2015-0505</cve>
        <cve>CVE-2016-0656</cve>
        <cve>CVE-2015-0381</cve>
        <cve>CVE-2006-4380</cve>
        <cve>CVE-2017-3460</cve>
        <cve>CVE-2004-0381</cve>
        <cve>CVE-2005-2572</cve>
        <cve>CVE-2002-1373</cve>
        <cve>CVE-2017-3305</cve>
        <cve>CVE-2005-0710</cve>
        <cve>CVE-2016-0667</cve>
        <cve>CVE-2006-1516</cve>
        <cve>CVE-2010-3677</cve>
        <cve>CVE-2016-0546</cve>
        <cve>CVE-2016-0600</cve>
        <cve>CVE-2010-3835</cve>
        <cve>CVE-2013-3807</cve>
        <cve>CVE-2009-4484</cve>
        <cve>CVE-2012-3160</cve>
        <cve>CVE-2017-3454</cve>
        <cve>CVE-2013-1570</cve>
        <cve>CVE-2014-2430</cve>
        <cve>CVE-2016-5444</cve>
        <cve>CVE-2014-4258</cve>
        <cve>CVE-2012-0572</cve>
        <cve>CVE-2012-2750</cve>
        <cve>CVE-2013-3798</cve>
        <cve>CVE-2016-0611</cve>
        <cve>CVE-2016-3424</cve>
        <cve>CVE-2015-0423</cve>
        <cve>CVE-2007-2691</cve>
        <cve>CVE-2013-2391</cve>
        <cve>CVE-2014-6464</cve>
        <cve>CVE-2017-3465</cve>
        <cve>CVE-2013-0371</cve>
        <cve>CVE-2014-0384</cve>
        <cve>CVE-2015-2575</cve>
        <cve>CVE-2014-6568</cve>
        <cve>CVE-2012-0583</cve>
        <cve>CVE-2012-2102</cve>
        <cve>CVE-2012-5611</cve>
        <cve>CVE-2005-0799</cve>
        <cve>CVE-2016-5630</cve>
        <cve>CVE-2006-0903</cve>
        <cve>CVE-2016-0605</cve>
        <cve>CVE-2017-3640</cve>
        <cve>CVE-2016-3452</cve>
        <cve>CVE-2017-3251</cve>
        <cve>CVE-2017-3651</cve>
        <cve>CVE-2012-0490</cve>
        <cve>CVE-2013-5894</cve>
        <cve>CVE-2016-0596</cve>
        <cve>CVE-2017-3634</cve>
        <cve>CVE-2017-3459</cve>
        <cve>CVE-2001-1255</cve>
        <cve>CVE-2014-2435</cve>
        <cve>CVE-2016-0650</cve>
        <cve>CVE-2017-10379</cve>
        <cve>CVE-2016-0616</cve>
        <cve>CVE-2015-4905</cve>
        <cve>CVE-2012-1703</cve>
        <cve>CVE-2005-0709</cve>
        <cve>CVE-2010-1848</cve>
        <cve>CVE-2016-5624</cve>
        <cve>CVE-2002-1809</cve>
        <cve>CVE-2015-4792</cve>
        <cve>CVE-2016-8327</cve>
        <cve>CVE-2016-0661</cve>
        <cve>CVE-2014-6469</cve>
        <cve>CVE-2012-0484</cve>
        <cve>CVE-2017-10286</cve>
        <cve>CVE-2016-5635</cve>
        <cve>CVE-2000-0981</cve>
        <cve>CVE-2014-4207</cve>
        <cve>CVE-2013-3801</cve>
        <cve>CVE-2013-1502</cve>
        <cve>CVE-2015-0439</cve>
        <cve>CVE-2013-5767</cve>
        <cve>CVE-2016-3615</cve>
        <cve>CVE-2012-2749</cve>
        <cve>CVE-2013-5908</cve>
        <cve>CVE-2016-0644</cve>
        <cve>CVE-2015-2617</cve>
        <cve>CVE-2017-3645</cve>
        <cve>CVE-2017-10165</cve>
        <cve>CVE-2015-4879</cve>
        <cve>CVE-2008-4098</cve>
        <cve>CVE-2017-3273</cve>
        <cve>CVE-2014-6551</cve>
        <cve>CVE-2017-3256</cve>
        <cve>CVE-2010-3682</cve>
        <cve>CVE-2012-0495</cve>
        <cve>CVE-2016-0655</cve>
        <cve>CVE-2010-3840</cve>
        <cve>CVE-2016-5629</cve>
        <cve>CVE-2012-0115</cve>
        <cve>CVE-2012-1688</cve>
        <cve>CVE-2014-0437</cve>
        <cve>CVE-2013-3812</cve>
        <cve>CVE-2012-5627</cve>
        <cve>CVE-2017-3639</cve>
        <cve>CVE-2015-4769</cve>
        <cve>CVE-2015-0391</cve>
        <cve>CVE-2013-5860</cve>
        <cve>CVE-2015-4730</cve>
        <cve>CVE-2017-3600</cve>
        <cve>CVE-2015-0374</cve>
        <cve>CVE-2015-0411</cve>
        <cve>CVE-2016-0666</cve>
        <cve>CVE-2010-3676</cve>
        <cve>CVE-2012-0489</cve>
        <cve>CVE-2017-3529</cve>
        <cve>CVE-2010-3834</cve>
        <cve>CVE-2013-3806</cve>
        <cve>CVE-2016-8290</cve>
        <cve>CVE-2016-0649</cve>
        <cve>CVE-2015-2639</cve>
        <cve>CVE-2014-4274</cve>
        <cve>CVE-2017-3453</cve>
        <cve>CVE-2016-5443</cve>
        <cve>CVE-2009-2446</cve>
        <cve>CVE-2015-0385</cve>
        <cve>CVE-2006-2753</cve>
        <cve>CVE-2016-3440</cve>
        <cve>CVE-2013-1552</cve>
        <cve>CVE-2016-0610</cve>
        <cve>CVE-2015-4862</cve>
        <cve>CVE-2015-0405</cve>
        <cve>CVE-2016-8284</cve>
        <cve>CVE-2015-4890</cve>
        <cve>CVE-2014-6463</cve>
        <cve>CVE-2017-3464</cve>
        <cve>CVE-2016-6664</cve>
        <cve>CVE-2014-2440</cve>
        <cve>CVE-2014-6500</cve>
        <cve>CVE-2016-5612</cve>
        <cve>CVE-2017-10384</cve>
        <cve>CVE-2014-0420</cve>
        <cve>CVE-2015-4910</cve>
        <cve>CVE-2013-5882</cve>
        <cve>CVE-2015-4752</cve>
        <cve>CVE-2017-3309</cve>
        <cve>CVE-2016-5437</cve>
        <cve>CVE-2015-0433</cve>
        <cve>CVE-2015-2611</cve>
        <cve>CVE-2010-3839</cve>
        <cve>CVE-2006-3081</cve>
        <cve>CVE-2014-6491</cve>
        <cve>CVE-2014-6474</cve>
        <cve>CVE-2017-3650</cve>
        <cve>CVE-2014-2451</cve>
        <cve>CVE-2016-0595</cve>
        <cve>CVE-2017-3633</cve>
        <cve>CVE-2017-3458</cve>
        <cve>CVE-2014-0431</cve>
        <cve>CVE-2012-3147</cve>
        <cve>CVE-2014-2434</cve>
        <cve>CVE-2015-2568</cve>
        <cve>CVE-2017-10378</cve>
        <cve>CVE-2015-4904</cve>
        <cve>CVE-2015-4800</cve>
        <cve>CVE-2012-1702</cve>
        <cve>CVE-2017-10311</cve>
        <cve>CVE-2013-3839</cve>
        <cve>CVE-2016-8289</cve>
        <cve>CVE-2014-4240</cve>
        <cve>CVE-2015-4791</cve>
        <cve>CVE-2017-3244</cve>
        <cve>CVE-2013-2395</cve>
        <cve>CVE-2015-4895</cve>
        <cve>CVE-2016-5634</cve>
        <cve>CVE-2012-0120</cve>
        <cve>CVE-2013-0375</cve>
        <cve>CVE-2013-2378</cve>
        <cve>CVE-2012-3158</cve>
        <cve>CVE-2014-6505</cve>
        <cve>CVE-2017-10268</cve>
        <cve>CVE-2012-5615</cve>
        <cve>CVE-2016-0505</cve>
        <cve>CVE-2016-0643</cve>
        <cve>CVE-2016-3614</cve>
        <cve>CVE-2015-0438</cve>
        <cve>CVE-2016-0609</cve>
        <cve>CVE-2015-4757</cve>
        <cve>CVE-2017-3644</cve>
        <cve>CVE-2008-4097</cve>
        <cve>CVE-2016-7440</cve>
        <cve>CVE-2014-6496</cve>
        <cve>CVE-2006-3486</cve>
        <cve>CVE-2013-1492</cve>
        <cve>CVE-2015-2661</cve>
        <cve>CVE-2016-3521</cve>
        <cve>CVE-2010-3681</cve>
        <cve>CVE-2017-10296</cve>
        <cve>CVE-2006-3469</cve>
        <cve>CVE-2013-2389</cve>
        <cve>CVE-2012-0494</cve>
        <cve>CVE-2016-5628</cve>
        <cve>CVE-2017-3638</cve>
        <cve>CVE-2012-0114</cve>
        <cve>CVE-2013-0386</cve>
        <cve>CVE-2013-1512</cve>
        <cve>CVE-2016-3588</cve>
        <cve>CVE-2017-3238</cve>
        <cve>CVE-2013-3811</cve>
        <cve>CVE-2016-0654</cve>
        <cve>CVE-2016-5507</cve>
        <cve>CVE-2017-10279</cve>
        <cve>CVE-2015-0503</cve>
        <cve>CVE-2012-5096</cve>
        <cve>CVE-2016-3495</cve>
        <cve>CVE-2017-3320</cve>
        <cve>CVE-2012-3197</cve>
        <cve>CVE-2014-2484</cve>
        <cve>CVE-2008-0226</cve>
        <cve>CVE-2011-5049</cve>
        <cve>CVE-2016-0665</cve>
        <cve>CVE-2017-3649</cve>
        <cve>CVE-2012-0488</cve>
        <cve>CVE-2013-1523</cve>
        <cve>CVE-2016-0648</cve>
        <cve>CVE-2010-3833</cve>
        <cve>CVE-2012-1735</cve>
        <cve>CVE-2013-3805</cve>
        <cve>CVE-2013-1506</cve>
        <cve>CVE-2015-4833</cve>
        <cve>CVE-2015-4816</cve>
        <cve>CVE-2018-2767</cve>
        <cve>CVE-2018-3054</cve>
        <cve>CVE-2018-3056</cve>
        <cve>CVE-2018-3058</cve>
        <cve>CVE-2018-3060</cve>
        <cve>CVE-2018-3061</cve>
        <cve>CVE-2018-3062</cve>
        <cve>CVE-2018-3063</cve>
        <cve>CVE-2018-3064</cve>
        <cve>CVE-2018-3065</cve>
        <cve>CVE-2018-3066</cve>
        <cve>CVE-2018-3067</cve>
        <cve>CVE-2018-3070</cve>
        <cve>CVE-2018-3073</cve>
        <cve>CVE-2018-3074</cve>
        <cve>CVE-2018-3075</cve>
        <cve>CVE-2018-3077</cve>
        <cve>CVE-2018-3078</cve>
        <cve>CVE-2018-3079</cve>
        <cve>CVE-2018-3080</cve>
        <cve>CVE-2018-3082</cve>
        <cve>CVE-2018-3084</cve>
    </suppress>
    <suppress base="true">
        <notes><![CDATA[
        FP per issue #946 - instead of suppressing the whole thing, we will just
            suppress specific CVE that are for the server
        ]]></notes>
        <gav regex="true">^(org\.)?postgresql:postgresql:.*$</gav>
        <cve>CVE-2016-7048</cve>
        <cve>CVE-2018-1115</cve>
        <cve>CVE-2017-14798</cve>
        <cve>CVE-2017-8806</cve>
        <cve>CVE-2006-5540</cve>
        <cve>CVE-2006-5542</cve>
        <cve>CVE-2007-6600</cve>
        <cve>CVE-2007-3279</cve>
        <cve>CVE-2016-5423</cve>
        <cve>CVE-2005-0244</cve>
        <cve>CVE-2006-2314</cve>
        <cve>CVE-2005-0246</cve>
        <cve>CVE-2005-1410</cve>
        <cve>CVE-2006-0678</cve>
        <cve>CVE-2002-0972</cve>
        <cve>CVE-2005-0227</cve>
        <cve>CVE-2002-1402</cve>
        <cve>CVE-2004-0977</cve>
        <cve>CVE-2013-1899</cve>
        <cve>CVE-2003-0901</cve>
        <cve>CVE-2010-0733</cve>
        <cve>CVE-2010-1447</cve>
        <cve>CVE-2002-1642</cve>
        <cve>CVE-2006-0553</cve>
        <cve>CVE-2002-1400</cve>
        <cve>CVE-2007-3280</cve>
        <cve>CVE-2017-7484</cve>
        <cve>CVE-2009-4034</cve>
        <cve>CVE-2017-7486</cve>
        <cve>CVE-2012-3489</cve>
        <cve>CVE-2009-4136</cve>
        <cve>CVE-2014-0061</cve>
        <cve>CVE-2015-5288</cve>
        <cve>CVE-1999-0862</cve>
        <cve>CVE-2014-0063</cve>
        <cve>CVE-2014-0065</cve>
        <cve>CVE-2007-2138</cve>
        <cve>CVE-2002-1397</cve>
        <cve>CVE-2007-0556</cve>
        <cve>CVE-2002-1399</cve>
        <cve>CVE-2006-0105</cve>
        <cve>CVE-2016-0766</cve>
        <cve>CVE-2010-0442</cve>
        <cve>CVE-2014-0067</cve>
        <cve>CVE-2002-1657</cve>
        <cve>CVE-2017-7548</cve>
        <cve>CVE-2010-1975</cve>
        <cve>CVE-2012-0866</cve>
        <cve>CVE-2012-0868</cve>
        <cve>CVE-2013-1903</cve>
        <cve>CVE-2013-1901</cve>
        <cve>CVE-2016-0768</cve>
        <cve>CVE-2017-7546</cve>
        <cve>CVE-2009-3231</cve>
        <cve>CVE-2016-2193</cve>
        <cve>CVE-2006-5541</cve>
        <cve>CVE-2016-3065</cve>
        <cve>CVE-2007-3278</cve>
        <cve>CVE-2007-6601</cve>
        <cve>CVE-2016-5424</cve>
        <cve>CVE-2006-2313</cve>
        <cve>CVE-2005-0245</cve>
        <cve>CVE-2007-4769</cve>
        <cve>CVE-2005-0247</cve>
        <cve>CVE-2009-0922</cve>
        <cve>CVE-2002-1401</cve>
        <cve>CVE-2012-2655</cve>
        <cve>CVE-2010-1169</cve>
        <cve>CVE-2012-3488</cve>
        <cve>CVE-2010-4015</cve>
        <cve>CVE-2016-0773</cve>
        <!--cve>CVE-2017-7485</cve>  This affects the client -->
        <cve>CVE-2007-4772</cve>
        <cve>CVE-2014-0060</cve>
        <cve>CVE-2014-0062</cve>
        <cve>CVE-2010-1170</cve>
        <cve>CVE-2014-0064</cve>
        <cve>CVE-2015-3165</cve>
        <cve>CVE-2009-3229</cve>
        <cve>CVE-2007-0555</cve>
        <cve>CVE-2002-1398</cve>
        <cve>CVE-2000-1199</cve>
        <cve>CVE-2013-0255</cve>
        <cve>CVE-2010-3433</cve>
        <cve>CVE-2014-0066</cve>
        <cve>CVE-2004-0547</cve>
        <cve>CVE-2014-2669</cve>
        <cve>CVE-2013-1900</cve>
        <cve>CVE-2005-1409</cve>
        <cve>CVE-2002-0802</cve>
        <cve>CVE-2013-1902</cve>
        <cve>CVE-2017-7547</cve>
        <cve>CVE-2012-0867</cve>
        <cve>CVE-2012-2143</cve>
        <!--cve>CVE-2012-1618</cve>  this affects the JDBC -->
        <cve>CVE-2015-5289</cve>
        <cve>CVE-2009-3230</cve>
        <cve>CVE-2007-6067</cve>
    </suppress>
    <suppress base="true">
        <notes><![CDATA[
        FP per issue #947 - instead of suppressing the whole thing, we will just
            suppress specific CVE that are for the server
        ]]></notes>
        <gav regex="true">^com\.microsoft\.sqlserver:(sqljdbc4|mssql-jdbc):.*$</gav>
        <cve>CVE-2000-1081</cve>
        <cve>CVE-2004-1560</cve>
        <cve>CVE-2000-1083</cve>
        <cve>CVE-2000-1085</cve>
        <cve>CVE-2009-2503</cve>
        <cve>CVE-2000-1087</cve>
        <cve>CVE-2002-1123</cve>
        <cve>CVE-2002-0057</cve>
        <cve>CVE-2009-2501</cve>
        <cve>CVE-2001-0542</cve>
        <cve>CVE-2001-0344</cve>
        <cve>CVE-2000-0654</cve>
        <cve>CVE-2009-2528</cve>
        <cve>CVE-2014-1820</cve>
        <cve>CVE-1999-0999</cve>
        <cve>CVE-2002-0859</cve>
        <cve>CVE-2012-2552</cve>
        <cve>CVE-2016-7249</cve>
        <cve>CVE-2016-7250</cve>
        <cve>CVE-2016-7252</cve>
        <cve>CVE-2014-4061</cve>
        <cve>CVE-2016-7254</cve>
        <cve>CVE-2008-0086</cve>
        <cve>CVE-2008-3013</cve>
        <cve>CVE-2009-3126</cve>
        <cve>CVE-2008-3015</cve>
        <cve>CVE-2008-5416</cve>
        <cve>CVE-2003-0231</cve>
        <cve>CVE-2002-0187</cve>
        <cve>CVE-2008-0106</cve>
        <cve>CVE-2002-1872</cve>
        <cve>CVE-2002-0641</cve>
        <cve>CVE-2002-0224</cve>
        <cve>CVE-2002-1138</cve>
        <cve>CVE-2002-0643</cve>
        <cve>CVE-2000-0202</cve>
        <cve>CVE-2000-0402</cve>
        <cve>CVE-2002-0624</cve>
        <cve>CVE-2002-0645</cve>
        <cve>CVE-2002-0649</cve>
        <cve>CVE-2007-4814</cve>
        <cve>CVE-2007-5090</cve>
        <cve>CVE-2015-1761</cve>
        <cve>CVE-2011-1280</cve>
        <cve>CVE-2017-8516</cve>
        <cve>CVE-2015-1763</cve>
        <cve>CVE-2000-1082</cve>
        <cve>CVE-2009-2500</cve>
        <cve>CVE-2000-1084</cve>
        <cve>CVE-2009-2502</cve>
        <cve>CVE-2000-1086</cve>
        <cve>CVE-2002-0154</cve>
        <cve>CVE-2002-1145</cve>
        <cve>CVE-2000-1088</cve>
        <cve>CVE-2000-0199</cve>
        <cve>CVE-2002-0056</cve>
        <cve>CVE-2012-0158</cve>
        <cve>CVE-2009-2504</cve>
        <cve>CVE-2002-0650</cve>
        <cve>CVE-2002-1981</cve>
        <cve>CVE-2001-0509</cve>
        <cve>CVE-2016-7251</cve>
        <cve>CVE-2016-7253</cve>
        <cve>CVE-2008-0085</cve>
        <cve>CVE-2008-3012</cve>
        <cve>CVE-2008-3014</cve>
        <cve>CVE-1999-1556</cve>
        <cve>CVE-2003-0230</cve>
        <cve>CVE-2002-0186</cve>
        <cve>CVE-2003-0232</cve>
        <cve>CVE-2015-1762</cve>
        <cve>CVE-2008-0107</cve>
        <cve>CVE-2002-0982</cve>
        <cve>CVE-2002-1137</cve>
        <cve>CVE-2002-0642</cve>
        <cve>CVE-2002-0721</cve>
        <cve>CVE-2002-0644</cve>
        <cve>CVE-2000-0485</cve>
        <cve>CVE-2012-1856</cve>
        <cve>CVE-2000-0603</cve>
        <cve>CVE-2001-0879</cve>
        <cve>CVE-2002-0729</cve>
        <cve>CVE-2007-5348</cve>
        <cve>CVE-2008-4110</cve>
        <cve>CVE-2019-1068</cve>
    </suppress>
    <suppress base="true">
        <notes><![CDATA[
        FP per issue #1662
        ]]></notes>
        <gav regex="true">^net\.sourceforge\.jtds:jtds:.*$</gav>
        <cpe>cpe:/a:microsoft:sql_server</cpe>
    </suppress>
    <suppress base="true">
        <notes><![CDATA[
        FP per issue #999 - instead of suppressing the whole thing, we will just
            suppress specific CVE that are for the server. Added CVEs per #2863.
        ]]></notes>
        <gav regex="true">^org\.mariadb\.jdbc:mariadb-java-client:.*$</gav>
        <cve>CVE-2017-15365</cve>
        <cve>CVE-2017-15945</cve>
        <cve>CVE-2016-5440</cve>
        <cve>CVE-2016-5584</cve>
        <cve>CVE-2014-6500</cve>
        <cve>CVE-2016-5444</cve>
        <cve>CVE-2014-6555</cve>
        <cve>CVE-2016-0597</cve>
        <cve>CVE-2016-5625</cve>
        <cve>CVE-2014-6559</cve>
        <cve>CVE-2016-0655</cve>
        <cve>CVE-2016-5627</cve>
        <cve>CVE-2016-5629</cve>
        <cve>CVE-2012-5627</cve>
        <cve>CVE-2016-3492</cve>
        <cve>CVE-2016-6663</cve>
        <cve>CVE-2016-3452</cve>
        <cve>CVE-2016-5630</cve>
        <cve>CVE-2016-5632</cve>
        <cve>CVE-2017-3302</cve>
        <cve>CVE-2016-3477</cve>
        <cve>CVE-2016-0641</cve>
        <cve>CVE-2014-6464</cve>
        <cve>CVE-2012-5611</cve>
        <cve>CVE-2016-0666</cve>
        <cve>CVE-2012-5613</cve>
        <cve>CVE-2016-0668</cve>
        <cve>CVE-2012-5615</cve>
        <cve>CVE-2016-0505</cve>
        <cve>CVE-2016-0649</cve>
        <cve>CVE-2016-0647</cve>
        <cve>CVE-2014-6507</cve>
        <cve>CVE-2016-0609</cve>
        <cve>CVE-2016-5634</cve>
        <cve>CVE-2016-0643</cve>
        <cve>CVE-2016-7440</cve>
        <cve>CVE-2014-6494</cve>
        <cve>CVE-2015-3152</cve>
        <cve>CVE-2014-6496</cve>
        <cve>CVE-2016-0650</cve>
        <cve>CVE-2016-0596</cve>
        <cve>CVE-2016-0598</cve>
        <cve>CVE-2016-0610</cve>
        <cve>CVE-2016-5626</cve>
        <cve>CVE-2012-4414</cve>
        <cve>CVE-2016-5507</cve>
        <cve>CVE-2016-5609</cve>
        <cve>CVE-2016-0616</cve>
        <cve>CVE-2016-5628</cve>
        <cve>CVE-2016-3521</cve>
        <cve>CVE-2016-6662</cve>
        <cve>CVE-2016-3495</cve>
        <cve>CVE-2016-6664</cve>
        <cve>CVE-2016-5631</cve>
        <cve>CVE-2016-2047</cve>
        <cve>CVE-2016-5612</cve>
        <cve>CVE-2016-0640</cve>
        <cve>CVE-2012-2122</cve>
        <cve>CVE-2016-3459</cve>
        <cve>CVE-2012-5612</cve>
        <cve>CVE-2016-0644</cve>
        <cve>CVE-2012-5614</cve>
        <cve>CVE-2014-0001</cve>
        <cve>CVE-2016-0546</cve>
        <cve>CVE-2013-1861</cve>
        <cve>CVE-2016-0600</cve>
        <cve>CVE-2016-0606</cve>
        <cve>CVE-2016-0646</cve>
        <cve>CVE-2016-0608</cve>
        <cve>CVE-2016-0648</cve>
        <cve>CVE-2016-3615</cve>
        <cve>CVE-2016-5635</cve>
        <cve>CVE-2016-5633</cve>
        <cve>CVE-2014-6469</cve>
        <cve>CVE-2014-6491</cve>
    </suppress>
    <suppress base="true">
        <notes><![CDATA[
        FP per issue #943
        ]]></notes>
        <gav regex="true">^cn\.guoyukun\.jdbc:db2jcc_license_cu:.*$</gav>
        <cpe>cpe:/a:ibm:db2</cpe>
    </suppress>
    <suppress base="true">
        <notes><![CDATA[
        FP per issue #943 - instead of suppressing the whole thing, we will just
            suppress specific CVE that are for the server
        ]]></notes>
        <gav regex="true">^cn\.guoyukun\.jdbc:db2jcc:.*$</gav>
        <cve>CVE-2007-2582</cve>
        <cve>CVE-2012-2194</cve>
        <cve>CVE-2008-0696</cve>
        <cve>CVE-2009-4327</cve>
        <cve>CVE-2013-3475</cve>
        <cve>CVE-2009-1239</cve>
        <cve>CVE-2014-6159</cve>
        <cve>CVE-2010-3740</cve>
        <cve>CVE-2012-3324</cve>
        <cve>CVE-2012-0711</cve>
        <cve>CVE-2017-1519</cve>
        <cve>CVE-2015-1935</cve>
        <cve>CVE-2009-4330</cve>
        <cve>CVE-2014-3095</cve>
        <cve>CVE-2009-4334</cve>
        <cve>CVE-2005-4870</cve>
        <cve>CVE-2010-3193</cve>
        <cve>CVE-2013-4033</cve>
        <cve>CVE-2008-6820</cve>
        <cve>CVE-2016-5995</cve>
        <cve>CVE-2009-4438</cve>
        <cve>CVE-2010-3197</cve>
        <cve>CVE-2015-0157</cve>
        <cve>CVE-2007-1228</cve>
        <cve>CVE-2017-1105</cve>
        <cve>CVE-2012-2180</cve>
        <cve>CVE-2010-3734</cve>
        <cve>CVE-2010-3738</cve>
        <cve>CVE-2012-0709</cve>
        <cve>CVE-2008-4691</cve>
        <cve>CVE-2009-3473</cve>
        <cve>CVE-2017-1150</cve>
        <cve>CVE-2008-2154</cve>
        <cve>CVE-2014-6210</cve>
        <cve>CVE-2007-3676</cve>
        <cve>CVE-2008-0697</cve>
        <cve>CVE-2009-4328</cve>
        <cve>CVE-2012-0712</cve>
        <cve>CVE-2009-4331</cve>
        <cve>CVE-2009-4335</cve>
        <cve>CVE-2005-4871</cve>
        <cve>CVE-2010-3194</cve>
        <cve>CVE-2008-6821</cve>
        <cve>CVE-2009-4439</cve>
        <cve>CVE-2008-3958</cve>
        <cve>CVE-2012-1796</cve>
        <cve>CVE-2010-3731</cve>
        <cve>CVE-2009-1905</cve>
        <cve>CVE-2011-0731</cve>
        <cve>CVE-2014-4805</cve>
        <cve>CVE-2010-3735</cve>
        <cve>CVE-2015-1922</cve>
        <cve>CVE-2014-0907</cve>
        <cve>CVE-2008-4692</cve>
        <cve>CVE-2009-2860</cve>
        <cve>CVE-2003-1051</cve>
        <cve>CVE-2009-4325</cve>
        <cve>CVE-2006-4257</cve>
        <cve>CVE-2012-2196</cve>
        <cve>CVE-2017-1451</cve>
        <cve>CVE-2008-0698</cve>
        <cve>CVE-2009-4329</cve>
        <cve>CVE-2013-6744</cve>
        <cve>CVE-2008-1966</cve>
        <cve>CVE-2011-1373</cve>
        <cve>CVE-2005-4869</cve>
        <cve>CVE-2016-0211</cve>
        <cve>CVE-2017-1434</cve>
        <cve>CVE-2010-1560</cve>
        <cve>CVE-2011-4061</cve>
        <cve>CVE-2014-8910</cve>
        <cve>CVE-2012-0713</cve>
        <cve>CVE-2017-1438</cve>
        <cve>CVE-2017-1297</cve>
        <cve>CVE-2009-4332</cve>
        <cve>CVE-2005-2073</cve>
        <cve>CVE-2010-3195</cve>
        <cve>CVE-2017-1520</cve>
        <cve>CVE-2013-5466</cve>
        <cve>CVE-2008-1998</cve>
        <cve>CVE-2009-2858</cve>
        <cve>CVE-2008-3959</cve>
        <cve>CVE-2012-1797</cve>
        <cve>CVE-2010-3732</cve>
        <cve>CVE-2014-6209</cve>
        <cve>CVE-2009-1906</cve>
        <cve>CVE-2012-4826</cve>
        <cve>CVE-2010-3736</cve>
        <cve>CVE-2011-0757</cve>
        <cve>CVE-2011-1846</cve>
        <cve>CVE-2007-5090</cve>
        <cve>CVE-2010-3474</cve>
        <cve>CVE-2013-6717</cve>
        <cve>CVE-2009-3471</cve>
        <cve>CVE-2008-4693</cve>
        <cve>CVE-2007-5652</cve>
        <cve>CVE-2003-1052</cve>
        <cve>CVE-2009-4326</cve>
        <cve>CVE-2017-1452</cve>
        <cve>CVE-2012-2197</cve>
        <cve>CVE-2008-0699</cve>
        <cve>CVE-2010-0472</cve>
        <cve>CVE-2017-1439</cve>
        <cve>CVE-2012-0710</cve>
        <cve>CVE-2014-0919</cve>
        <cve>CVE-2009-4150</cve>
        <cve>CVE-2014-3094</cve>
        <cve>CVE-2009-4333</cve>
        <cve>CVE-2013-4032</cve>
        <cve>CVE-2010-3196</cve>
        <cve>CVE-2007-1027</cve>
        <cve>CVE-2015-1883</cve>
        <cve>CVE-2014-8901</cve>
        <cve>CVE-2010-3475</cve>
        <cve>CVE-2010-0462</cve>
        <cve>CVE-2009-2859</cve>
        <cve>CVE-2010-3733</cve>
        <cve>CVE-2010-3737</cve>
        <cve>CVE-2011-1847</cve>
        <cve>CVE-2009-3472</cve>
        <cve>CVE-2014-6097</cve>
    </suppress>
    <suppress base="true">
        <notes><![CDATA[
        FP per #1191
        ]]></notes>
        <gav regex="true">^org\.xerial:sqlite-jdbc:.*$</gav>
        <cve>CVE-2016-6153</cve>
        <cve>CVE-2017-10989</cve>
        <cve>CVE-2018-8740</cve>
    </suppress>
    <suppress base="true">
        <notes><![CDATA[
        false positive in io.vertx:vertx-config-kubernetes-configmap
        ]]></notes>
        <gav regex="true">^io\.vertx:vertx-config-kubernetes-configmap:.*$</gav>
        <cpe>cpe:/a:kubernetes:kubernetes</cpe>
    </suppress>
    <suppress base="true">
        <notes><![CDATA[
        false positive per #1056
        ]]></notes>
        <gav regex="true">^io\.fabric8:kubernetes-model:.*$</gav>
        <cpe>cpe:/a:kubernetes:kubernetes</cpe>
    </suppress>
    <suppress base="true">
        <notes><![CDATA[
        false positive on io.gitlab.arturbosch caused by cpe:/a:gitlab
        ]]></notes>
        <gav regex="true">^io\.gitlab\.arturbosch\.detekt:detekt-.+:.*$</gav>
        <cpe>cpe:/a:gitlab:gitlab</cpe>
    </suppress>
    <suppress base="true">
        <notes><![CDATA[
        false positive per #2721 on org.bouncycastle:bcpg-jdk15on
        caused by cpe:/a:openpgp:openpgp, cpe:/a:pgp:openpgp and cpe:/a:pgp:pgp
          ]]></notes>
        <gav regex="true">^org\.bouncycastle:bcpg-jdk15on:.*$</gav>
        <cpe>cpe:/a:openpgp:openpgp</cpe>
        <cpe>cpe:/a:pgp:openpgp</cpe>
        <cpe>cpe:/a:pgp:pgp</cpe>
    </suppress>
    <suppress base="true">
        <notes><![CDATA[
          false positive per #2721 on name.neuhalfen.projects.crypto.bouncycastle.openpgp:bouncy-gpg
          caused by cpe:/a:gpg-pgp_project::gpg-pgp and cpe:/a:openpgp:openpgp
          ]]></notes>
        <gav regex="true">^name\.neuhalfen\.projects\.crypto\.bouncycastle\.openpgp:bouncy-gpg:.*$</gav>
        <cpe>cpe:/a:gpg-pgp_project::gpg-pgp</cpe>
        <cpe>cpe:/a:openpgp:openpgp</cpe>
    </suppress>
    <suppress base="true">
        <notes><![CDATA[
        False positive per  #1749
        JCraft's agentproxy is a proxy to ssh-agent and Pageant, not the pure-Java SSH2 implementation Jsch
        ]]></notes>
        <packageUrl regex="true">^pkg:maven/com\.jcraft/jsch\.agentproxy.*$</packageUrl>
        <cpe>cpe:/a:jcraft:jsch</cpe>
    </suppress>
    <suppress base="true">
        <notes><![CDATA[
          false positive per #2977 on org.infinispan.protostream:protostream
          ]]></notes>
        <packageUrl regex="true">^pkg:maven/org\.infinispan\.protostream/protostream@.*$</packageUrl>
        <cpe>cpe:/a:infinispan:infinispan</cpe>
    </suppress>
    <suppress base="true">
        <notes><![CDATA[
        false positive per #3026 on io.hawtio.hawtio-wildfly
       ]]></notes>
        <packageUrl regex="true">^pkg:maven/io\.hawt/hawtio\-wildfly@.*$</packageUrl>
        <cpe>cpe:/a:hawt:hawtio</cpe>
        <cpe>cpe:/a:hawt.io:hawtio</cpe>
        <cpe>cpe:/a:redhat:wildfly</cpe>
    </suppress>
    <suppress base="true">
        <notes><![CDATA[
         false positive per #3170 ant-contrib is not the Tasks Android app
        ]]></notes>
        <packageUrl regex="true">^pkg:maven/ant\-contrib/ant\-contrib@.*$</packageUrl>
        <cpe>cpe:/a:tasks:tasks</cpe>
    </suppress>
    <suppress base="true">
        <notes><![CDATA[
        false positive per #3151
        ]]></notes>
        <packageUrl regex="true">^pkg:maven/org\.apache\.camel/camel\-hazelcast@.*$</packageUrl>
        <cpe>cpe:/a:hazelcast:hazelcast</cpe>
    </suppress>
    <suppress base="true">
        <notes><![CDATA[
        false positive per #3185 spotify docker-client library is neither docker nor spotify
        ]]></notes>
        <packageUrl regex="true">^pkg:maven/com\.spotify/docker\-client@.*$</packageUrl>
        <cpe>cpe:/a:docker:docker</cpe>
        <cpe>cpe:/a:spotify:spotify</cpe>
    </suppress>
    <suppress base="true">
        <notes><![CDATA[
        false positive per #3132 Play WS Standalone (https://github.com/playframework/play-ws)  is not the Play framework (https://github.com/playframework/playframework)
        ]]></notes>
        <packageUrl regex="true">^pkg:maven/com\.typesafe\.play/play\-.*ws\-standalone.*@.*$</packageUrl>
        <cpe>cpe:/a:playframework:play_framework</cpe>
    </suppress>
    <suppress base="true">
        <notes><![CDATA[
        false positive per #3066 on mybatis-spring-boot-starter
        ]]></notes>
        <packageUrl regex="true">^pkg:maven/org\.mybatis\.spring\.boot/mybatis\-spring\-boot.*$</packageUrl>
        <cpe>cpe:/a:mybatis:mybatis</cpe>
    </suppress>
    <suppress base="true">
        <notes><![CDATA[
        false positive per #3068 on spring-session-hazelcast
        ]]></notes>
        <packageUrl regex="true">^pkg:maven/org\.springframework\.session/spring\-session\-hazelcast@.*$</packageUrl>
        <cpe>cpe:/a:hazelcast:hazelcast</cpe>
        <cpe>cpe:/a:pivotal_software:spring_security</cpe>
    </suppress>
    <suppress base="true">
        <notes><![CDATA[
        false positive per #3271 on org.apache.sis.storage
        ]]></notes>
        <packageUrl regex="true">^pkg:maven/org\.apache\.sis\.storage/sis\-.*$</packageUrl>
        <cpe>cpe:/a:storage_project:storage</cpe>
    </suppress>
    <suppress base="true">
        <notes><![CDATA[
        false positive per #3285 on com.amazonaws:aws-java-sdk-eks
        ]]></notes>
        <packageUrl regex="true">^pkg:maven/com\.amazonaws/aws\-java\-sdk\-eks@.*$</packageUrl>
        <cpe>cpe:/a:kubernetes:java</cpe>
        <cpe>cpe:/a:kubernetes:kubernetes</cpe>
    </suppress>
    <suppress base="true">
        <notes><![CDATA[
        false positive per #3284 on com.amazonaws:aws-java-sdk-storagegateway
        ]]></notes>
        <packageUrl regex="true">^pkg:maven/com\.amazonaws/aws\-java\-sdk\-storagegateway@.*$</packageUrl>
        <cpe>cpe:/a:storage_project:storage</cpe>
    </suppress>
    <suppress base="true">
        <notes><![CDATA[
        false positive per #3283 on com.amazonaws:aws-java-sdk-sagemakerruntime
        ]]></notes>
        <packageUrl regex="true">^pkg:maven/com\.amazonaws/aws\-java\-sdk\-sagemakerruntime@.*$</packageUrl>
        <cpe>cpe:/a:sage:sage</cpe>
    </suppress>
    <suppress base="true">
        <notes><![CDATA[
        false positive per #3282 on org.mybatis.generator:mybatis-generator-core
        ]]></notes>
        <packageUrl regex="true">^pkg:maven/org\.mybatis\.generator/mybatis\-generator\-core@.*$</packageUrl>
        <cpe>cpe:/a:mybatis:mybatis</cpe>
    </suppress>
    <suppress base="true">
        <notes><![CDATA[
<<<<<<< HEAD
        false positive per #3274 on org.jetbrains.kotlinx:atomicfu
        ]]></notes>
        <packageUrl regex="true">^pkg:maven/org\.jetbrains\.kotlinx/atomicfu@.*$</packageUrl>
        <cpe>cpe:/a:jetbrains:kotlin</cpe>
=======
        false positive per #3298 on org.wildfly.core:wildfly-protocol-15.0.0.Final
        ]]></notes>
        <packageUrl regex="true">^pkg:maven/org\.wildfly\.core/wildfly\-protocol@.*$</packageUrl>
        <cpe>cpe:/a:redhat:wildfly</cpe>
        <cpe>cpe:/a:redhat:wildfly_core</cpe>
        <cpe>cpe:/a:wildfly:wildfly</cpe>
>>>>>>> b3c32ac0
    </suppress>
</suppressions><|MERGE_RESOLUTION|>--- conflicted
+++ resolved
@@ -4324,18 +4324,18 @@
     </suppress>
     <suppress base="true">
         <notes><![CDATA[
-<<<<<<< HEAD
         false positive per #3274 on org.jetbrains.kotlinx:atomicfu
         ]]></notes>
         <packageUrl regex="true">^pkg:maven/org\.jetbrains\.kotlinx/atomicfu@.*$</packageUrl>
         <cpe>cpe:/a:jetbrains:kotlin</cpe>
-=======
+    </suppress>
+    <suppress base="true">
+        <notes><![CDATA[
         false positive per #3298 on org.wildfly.core:wildfly-protocol-15.0.0.Final
         ]]></notes>
         <packageUrl regex="true">^pkg:maven/org\.wildfly\.core/wildfly\-protocol@.*$</packageUrl>
         <cpe>cpe:/a:redhat:wildfly</cpe>
         <cpe>cpe:/a:redhat:wildfly_core</cpe>
         <cpe>cpe:/a:wildfly:wildfly</cpe>
->>>>>>> b3c32ac0
     </suppress>
 </suppressions>