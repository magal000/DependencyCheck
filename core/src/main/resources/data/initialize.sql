--- conflicted
+++ resolved
@@ -44,7 +44,6 @@
 INSERT INTO cpeEcosystemCache (vendor, product, ecosystem) VALUES ('unicode', 'international_components_for_unicode', 'MULTIPLE');
 INSERT INTO cpeEcosystemCache (vendor, product, ecosystem) VALUES ('icu-project', 'international_components_for_unicode', 'MULTIPLE');
 
-<<<<<<< HEAD
 CREATE TABLE knownExploited (cveID varchar(20) PRIMARY KEY,
     vendorProject VARCHAR(255),
     product VARCHAR(255),
@@ -54,8 +53,6 @@
     requiredAction VARCHAR(1000),
     dueDate CHAR(10),
     notes VARCHAR(2000));
-=======
->>>>>>> 175a00d4
 
 CREATE INDEX idxCwe ON cweEntry(cveid);
 CREATE INDEX idxVulnerability ON vulnerability(cve);
